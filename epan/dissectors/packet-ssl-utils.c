/* packet-ssl-utils.c
 * ssl manipulation functions
 * By Paolo Abeni <paolo.abeni@email.com>
 *
 * $Id$
 *
 * Wireshark - Network traffic analyzer
 * By Gerald Combs <gerald@wireshark.org>
 * Copyright 1998 Gerald Combs
 *
 * This program is free software; you can redistribute it and/or
 * modify it under the terms of the GNU General Public License
 * as published by the Free Software Foundation; either version 2
 * of the License, or (at your option) any later version.
 *
 * This program is distributed in the hope that it will be useful,
 * but WITHOUT ANY WARRANTY; without even the implied warranty of
 * MERCHANTABILITY or FITNESS FOR A PARTICULAR PURPOSE.  See the
 * GNU General Public License for more details.
 *
 * You should have received a copy of the GNU General Public License
 * along with this program; if not, write to the Free Software
 * Foundation, Inc., 59 Temple Place - Suite 330, Boston, MA  02111-1307, USA.
 */

#ifdef HAVE_CONFIG_H
# include "config.h"
#endif

#ifdef HAVE_LIBZ
#include <zlib.h>
#endif

#include "packet-ssl-utils.h"
#include "packet-ssl.h"

#include <epan/emem.h>
#include <epan/strutil.h>
#include <epan/addr_resolv.h>
#include <epan/ipv6-utils.h>
#include <wsutil/file_util.h>

/*
 * Lookup tables
 */
const value_string ssl_version_short_names[] = {
    { SSL_VER_UNKNOWN,    "SSL" },
    { SSL_VER_SSLv2,      "SSLv2" },
    { SSL_VER_SSLv3,      "SSLv3" },
    { SSL_VER_TLS,        "TLSv1" },
    { SSL_VER_TLSv1DOT1,  "TLSv1.1" },
    { SSL_VER_DTLS,       "DTLSv1.0" },
    { SSL_VER_PCT,        "PCT" },
    { SSL_VER_TLSv1DOT2,  "TLSv1.2" },
    { 0x00, NULL }
};

const value_string ssl_20_msg_types[] = {
    { SSL2_HND_ERROR,               "Error" },
    { SSL2_HND_CLIENT_HELLO,        "Client Hello" },
    { SSL2_HND_CLIENT_MASTER_KEY,   "Client Master Key" },
    { SSL2_HND_CLIENT_FINISHED,     "Client Finished" },
    { SSL2_HND_SERVER_HELLO,        "Server Hello" },
    { SSL2_HND_SERVER_VERIFY,       "Server Verify" },
    { SSL2_HND_SERVER_FINISHED,     "Server Finished" },
    { SSL2_HND_REQUEST_CERTIFICATE, "Request Certificate" },
    { SSL2_HND_CLIENT_CERTIFICATE,  "Client Certificate" },
    { 0x00, NULL }
};
/* http://www.iana.org/assignments/tls-parameters/tls-parameters.xhtml */
/* Note: sorted by ascending value so value_string-ext can do a binary search */
static const value_string ssl_20_cipher_suites[] = {
    { 0x000000, "TLS_NULL_WITH_NULL_NULL" },
    { 0x000001, "TLS_RSA_WITH_NULL_MD5" },
    { 0x000002, "TLS_RSA_WITH_NULL_SHA" },
    { 0x000003, "TLS_RSA_EXPORT_WITH_RC4_40_MD5" },
    { 0x000004, "TLS_RSA_WITH_RC4_128_MD5" },
    { 0x000005, "TLS_RSA_WITH_RC4_128_SHA" },
    { 0x000006, "TLS_RSA_EXPORT_WITH_RC2_CBC_40_MD5" },
    { 0x000007, "TLS_RSA_WITH_IDEA_CBC_SHA" },
    { 0x000008, "TLS_RSA_EXPORT_WITH_DES40_CBC_SHA" },
    { 0x000009, "TLS_RSA_WITH_DES_CBC_SHA" },
    { 0x00000a, "TLS_RSA_WITH_3DES_EDE_CBC_SHA" },
    { 0x00000b, "TLS_DH_DSS_EXPORT_WITH_DES40_CBC_SHA" },
    { 0x00000c, "TLS_DH_DSS_WITH_DES_CBC_SHA" },
    { 0x00000d, "TLS_DH_DSS_WITH_3DES_EDE_CBC_SHA" },
    { 0x00000e, "TLS_DH_RSA_EXPORT_WITH_DES40_CBC_SHA" },
    { 0x00000f, "TLS_DH_RSA_WITH_DES_CBC_SHA" },
    { 0x000010, "TLS_DH_RSA_WITH_3DES_EDE_CBC_SHA" },
    { 0x000011, "TLS_DHE_DSS_EXPORT_WITH_DES40_CBC_SHA" },
    { 0x000012, "TLS_DHE_DSS_WITH_DES_CBC_SHA" },
    { 0x000013, "TLS_DHE_DSS_WITH_3DES_EDE_CBC_SHA" },
    { 0x000014, "TLS_DHE_RSA_EXPORT_WITH_DES40_CBC_SHA" },
    { 0x000015, "TLS_DHE_RSA_WITH_DES_CBC_SHA" },
    { 0x000016, "TLS_DHE_RSA_WITH_3DES_EDE_CBC_SHA" },
    { 0x000017, "TLS_DH_anon_EXPORT_WITH_RC4_40_MD5" },
    { 0x000018, "TLS_DH_anon_WITH_RC4_128_MD5" },
    { 0x000019, "TLS_DH_anon_EXPORT_WITH_DES40_CBC_SHA" },
    { 0x00001a, "TLS_DH_anon_WITH_DES_CBC_SHA" },
    { 0x00001b, "TLS_DH_anon_WITH_3DES_EDE_CBC_SHA" },
    { 0x00001c, "SSL_FORTEZZA_KEA_WITH_NULL_SHA" },
    { 0x00001d, "SSL_FORTEZZA_KEA_WITH_FORTEZZA_CBC_SHA" },
#if 0
    { 0x00001e, "SSL_FORTEZZA_KEA_WITH_RC4_128_SHA" },
#endif
    /* RFC 2712 */
    { 0x00001E, "TLS_KRB5_WITH_DES_CBC_SHA" },
    { 0x00001F, "TLS_KRB5_WITH_3DES_EDE_CBC_SHA" },
    { 0x000020, "TLS_KRB5_WITH_RC4_128_SHA" },
    { 0x000021, "TLS_KRB5_WITH_IDEA_CBC_SHA" },
    { 0x000022, "TLS_KRB5_WITH_DES_CBC_MD5" },
    { 0x000023, "TLS_KRB5_WITH_3DES_EDE_CBC_MD5" },
    { 0x000024, "TLS_KRB5_WITH_RC4_128_MD5" },
    { 0x000025, "TLS_KRB5_WITH_IDEA_CBC_MD5" },
    { 0x000026, "TLS_KRB5_EXPORT_WITH_DES_CBC_40_SHA" },
    { 0x000027, "TLS_KRB5_EXPORT_WITH_RC2_CBC_40_SHA" },
    { 0x000028, "TLS_KRB5_EXPORT_WITH_RC4_40_SHA" },
    { 0x000029, "TLS_KRB5_EXPORT_WITH_DES_CBC_40_MD5" },
    { 0x00002A, "TLS_KRB5_EXPORT_WITH_RC2_CBC_40_MD5" },
    { 0x00002B, "TLS_KRB5_EXPORT_WITH_RC4_40_MD5" },
    /* RFC 4785 */
    { 0x00002C, "TLS_PSK_WITH_NULL_SHA" },
    { 0x00002D, "TLS_DHE_PSK_WITH_NULL_SHA" },
    { 0x00002E, "TLS_RSA_PSK_WITH_NULL_SHA" },
    /* RFC 5246 */
    { 0x00002f, "TLS_RSA_WITH_AES_128_CBC_SHA" },
    { 0x000030, "TLS_DH_DSS_WITH_AES_128_CBC_SHA" },
    { 0x000031, "TLS_DH_RSA_WITH_AES_128_CBC_SHA" },
    { 0x000032, "TLS_DHE_DSS_WITH_AES_128_CBC_SHA" },
    { 0x000033, "TLS_DHE_RSA_WITH_AES_128_CBC_SHA" },
    { 0x000034, "TLS_DH_anon_WITH_AES_128_CBC_SHA" },
    { 0x000035, "TLS_RSA_WITH_AES_256_CBC_SHA" },
    { 0x000036, "TLS_DH_DSS_WITH_AES_256_CBC_SHA" },
    { 0x000037, "TLS_DH_RSA_WITH_AES_256_CBC_SHA" },
    { 0x000038, "TLS_DHE_DSS_WITH_AES_256_CBC_SHA" },
    { 0x000039, "TLS_DHE_RSA_WITH_AES_256_CBC_SHA" },
    { 0x00003A, "TLS_DH_anon_WITH_AES_256_CBC_SHA" },
    { 0x00003B, "TLS_RSA_WITH_NULL_SHA256" },
    { 0x00003C, "TLS_RSA_WITH_AES_128_CBC_SHA256" },
    { 0x00003D, "TLS_RSA_WITH_AES_256_CBC_SHA256" },
    { 0x00003E, "TLS_DH_DSS_WITH_AES_128_CBC_SHA256" },
    { 0x00003F, "TLS_DH_RSA_WITH_AES_128_CBC_SHA256" },
    { 0x000040, "TLS_DHE_DSS_WITH_AES_128_CBC_SHA256" },
    { 0x000041, "TLS_RSA_WITH_CAMELLIA_128_CBC_SHA" },
    { 0x000042, "TLS_DH_DSS_WITH_CAMELLIA_128_CBC_SHA" },
    { 0x000043, "TLS_DH_RSA_WITH_CAMELLIA_128_CBC_SHA" },
    { 0x000044, "TLS_DHE_DSS_WITH_CAMELLIA_128_CBC_SHA" },
    { 0x000045, "TLS_DHE_RSA_WITH_CAMELLIA_128_CBC_SHA" },
    { 0x000046, "TLS_DH_anon_WITH_CAMELLIA_128_CBC_SHA" },
    { 0x000047, "TLS_ECDH_ECDSA_WITH_NULL_SHA" },
    { 0x000048, "TLS_ECDH_ECDSA_WITH_RC4_128_SHA" },
    { 0x000049, "TLS_ECDH_ECDSA_WITH_DES_CBC_SHA" },
    { 0x00004A, "TLS_ECDH_ECDSA_WITH_3DES_EDE_CBC_SHA" },
    { 0x00004B, "TLS_ECDH_ECDSA_WITH_AES_128_CBC_SHA" },
    { 0x00004C, "TLS_ECDH_ECDSA_WITH_AES_256_CBC_SHA" },
    { 0x000060, "TLS_RSA_EXPORT1024_WITH_RC4_56_MD5" },
    { 0x000061, "TLS_RSA_EXPORT1024_WITH_RC2_CBC_56_MD5" },
    { 0x000062, "TLS_RSA_EXPORT1024_WITH_DES_CBC_SHA" },
    { 0x000063, "TLS_DHE_DSS_EXPORT1024_WITH_DES_CBC_SHA" },
    { 0x000064, "TLS_RSA_EXPORT1024_WITH_RC4_56_SHA" },
    { 0x000065, "TLS_DHE_DSS_EXPORT1024_WITH_RC4_56_SHA" },
    { 0x000066, "TLS_DHE_DSS_WITH_RC4_128_SHA" },
    { 0x000067, "TLS_DHE_RSA_WITH_AES_128_CBC_SHA256" },
    { 0x000068, "TLS_DH_DSS_WITH_AES_256_CBC_SHA256" },
    { 0x000069, "TLS_DH_RSA_WITH_AES_256_CBC_SHA256" },
    { 0x00006A, "TLS_DHE_DSS_WITH_AES_256_CBC_SHA256" },
    { 0x00006B, "TLS_DHE_RSA_WITH_AES_256_CBC_SHA256" },
    { 0x00006C, "TLS_DH_anon_WITH_AES_128_CBC_SHA256" },
    { 0x00006D, "TLS_DH_anon_WITH_AES_256_CBC_SHA256" },
    /* 0x00,0x6E-83 Unassigned  */
    { 0x000084, "TLS_RSA_WITH_CAMELLIA_256_CBC_SHA" },
    { 0x000085, "TLS_DH_DSS_WITH_CAMELLIA_256_CBC_SHA" },
    { 0x000086, "TLS_DH_RSA_WITH_CAMELLIA_256_CBC_SHA" },
    { 0x000087, "TLS_DHE_DSS_WITH_CAMELLIA_256_CBC_SHA" },
    { 0x000088, "TLS_DHE_RSA_WITH_CAMELLIA_256_CBC_SHA" },
    { 0x000089, "TLS_DH_anon_WITH_CAMELLIA_256_CBC_SHA" },
    /* RFC 4279 */
    { 0x00008A, "TLS_PSK_WITH_RC4_128_SHA" },
    { 0x00008B, "TLS_PSK_WITH_3DES_EDE_CBC_SHA" },
    { 0x00008C, "TLS_PSK_WITH_AES_128_CBC_SHA" },
    { 0x00008D, "TLS_PSK_WITH_AES_256_CBC_SHA" },
    { 0x00008E, "TLS_DHE_PSK_WITH_RC4_128_SHA" },
    { 0x00008F, "TLS_DHE_PSK_WITH_3DES_EDE_CBC_SHA" },
    { 0x000090, "TLS_DHE_PSK_WITH_AES_128_CBC_SHA" },
    { 0x000091, "TLS_DHE_PSK_WITH_AES_256_CBC_SHA" },
    { 0x000092, "TLS_RSA_PSK_WITH_RC4_128_SHA" },
    { 0x000093, "TLS_RSA_PSK_WITH_3DES_EDE_CBC_SHA" },
    { 0x000094, "TLS_RSA_PSK_WITH_AES_128_CBC_SHA" },
    { 0x000095, "TLS_RSA_PSK_WITH_AES_256_CBC_SHA" },
    /* RFC 4162 */
    { 0x000096, "TLS_RSA_WITH_SEED_CBC_SHA" },
    { 0x000097, "TLS_DH_DSS_WITH_SEED_CBC_SHA" },
    { 0x000098, "TLS_DH_RSA_WITH_SEED_CBC_SHA" },
    { 0x000099, "TLS_DHE_DSS_WITH_SEED_CBC_SHA" },
    { 0x00009A, "TLS_DHE_RSA_WITH_SEED_CBC_SHA" },
    { 0x00009B, "TLS_DH_anon_WITH_SEED_CBC_SHA" },
    /* RFC 5288 */
    { 0x00009C, "TLS_RSA_WITH_AES_128_GCM_SHA256" },
    { 0x00009D, "TLS_RSA_WITH_AES_256_GCM_SHA384" },
    { 0x00009E, "TLS_DHE_RSA_WITH_AES_128_GCM_SHA256" },
    { 0x00009F, "TLS_DHE_RSA_WITH_AES_256_GCM_SHA384" },
    { 0x0000A0, "TLS_DH_RSA_WITH_AES_128_GCM_SHA256" },
    { 0x0000A1, "TLS_DH_RSA_WITH_AES_256_GCM_SHA384" },
    { 0x0000A2, "TLS_DHE_DSS_WITH_AES_128_GCM_SHA256" },
    { 0x0000A3, "TLS_DHE_DSS_WITH_AES_256_GCM_SHA384" },
    { 0x0000A4, "TLS_DH_DSS_WITH_AES_128_GCM_SHA256" },
    { 0x0000A5, "TLS_DH_DSS_WITH_AES_256_GCM_SHA384" },
    { 0x0000A6, "TLS_DH_anon_WITH_AES_128_GCM_SHA256" },
    { 0x0000A7, "TLS_DH_anon_WITH_AES_256_GCM_SHA384" },
    /* RFC 5487 */
    { 0x0000A8, "TLS_PSK_WITH_AES_128_GCM_SHA256" },
    { 0x0000A9, "TLS_PSK_WITH_AES_256_GCM_SHA384" },
    { 0x0000AA, "TLS_DHE_PSK_WITH_AES_128_GCM_SHA256" },
    { 0x0000AB, "TLS_DHE_PSK_WITH_AES_256_GCM_SHA384" },
    { 0x0000AC, "TLS_RSA_PSK_WITH_AES_128_GCM_SHA256" },
    { 0x0000AD, "TLS_RSA_PSK_WITH_AES_256_GCM_SHA384" },
    { 0x0000AE, "TLS_PSK_WITH_AES_128_CBC_SHA256" },
    { 0x0000AF, "TLS_PSK_WITH_AES_256_CBC_SHA384" },
    { 0x0000B0, "TLS_PSK_WITH_NULL_SHA256" },
    { 0x0000B1, "TLS_PSK_WITH_NULL_SHA384" },
    { 0x0000B2, "TLS_DHE_PSK_WITH_AES_128_CBC_SHA256" },
    { 0x0000B3, "TLS_DHE_PSK_WITH_AES_256_CBC_SHA384" },
    { 0x0000B4, "TLS_DHE_PSK_WITH_NULL_SHA256" },
    { 0x0000B5, "TLS_DHE_PSK_WITH_NULL_SHA384" },
    { 0x0000B6, "TLS_RSA_PSK_WITH_AES_128_CBC_SHA256" },
    { 0x0000B7, "TLS_RSA_PSK_WITH_AES_256_CBC_SHA384" },
    { 0x0000B8, "TLS_RSA_PSK_WITH_NULL_SHA256" },
    { 0x0000B9, "TLS_RSA_PSK_WITH_NULL_SHA384" },
    /* From RFC 5932 */
    { 0x0000BA, "TLS_RSA_WITH_CAMELLIA_128_CBC_SHA256" },
    { 0x0000BB, "TLS_DH_DSS_WITH_CAMELLIA_128_CBC_SHA256" },
    { 0x0000BC, "TLS_DH_RSA_WITH_CAMELLIA_128_CBC_SHA256" },
    { 0x0000BD, "TLS_DHE_DSS_WITH_CAMELLIA_128_CBC_SHA256" },
    { 0x0000BE, "TLS_DHE_RSA_WITH_CAMELLIA_128_CBC_SHA256" },
    { 0x0000BF, "TLS_DH_anon_WITH_CAMELLIA_128_CBC_SHA256" },
    { 0x0000C0, "TLS_RSA_WITH_CAMELLIA_256_CBC_SHA256" },
    { 0x0000C1, "TLS_DH_DSS_WITH_CAMELLIA_256_CBC_SHA256" },
    { 0x0000C2, "TLS_DH_RSA_WITH_CAMELLIA_256_CBC_SHA256" },
    { 0x0000C3, "TLS_DHE_DSS_WITH_CAMELLIA_256_CBC_SHA256" },
    { 0x0000C4, "TLS_DHE_RSA_WITH_CAMELLIA_256_CBC_SHA256" },
    { 0x0000C5, "TLS_DH_anon_WITH_CAMELLIA_256_CBC_SHA256" },
    /* 0x00,0xC6-FE Unassigned  */
    { 0x0000FF, "TLS_EMPTY_RENEGOTIATION_INFO_SCSV" },
    /* 0x01-BF,* Unassigned  */
    /* From RFC 4492 */
    { 0x00c001, "TLS_ECDH_ECDSA_WITH_NULL_SHA" },
    { 0x00c002, "TLS_ECDH_ECDSA_WITH_RC4_128_SHA" },
    { 0x00c003, "TLS_ECDH_ECDSA_WITH_3DES_EDE_CBC_SHA" },
    { 0x00c004, "TLS_ECDH_ECDSA_WITH_AES_128_CBC_SHA" },
    { 0x00c005, "TLS_ECDH_ECDSA_WITH_AES_256_CBC_SHA" },
    { 0x00c006, "TLS_ECDHE_ECDSA_WITH_NULL_SHA" },
    { 0x00c007, "TLS_ECDHE_ECDSA_WITH_RC4_128_SHA" },
    { 0x00c008, "TLS_ECDHE_ECDSA_WITH_3DES_EDE_CBC_SHA" },
    { 0x00c009, "TLS_ECDHE_ECDSA_WITH_AES_128_CBC_SHA" },
    { 0x00c00a, "TLS_ECDHE_ECDSA_WITH_AES_256_CBC_SHA" },
    { 0x00c00b, "TLS_ECDH_RSA_WITH_NULL_SHA" },
    { 0x00c00c, "TLS_ECDH_RSA_WITH_RC4_128_SHA" },
    { 0x00c00d, "TLS_ECDH_RSA_WITH_3DES_EDE_CBC_SHA" },
    { 0x00c00e, "TLS_ECDH_RSA_WITH_AES_128_CBC_SHA" },
    { 0x00c00f, "TLS_ECDH_RSA_WITH_AES_256_CBC_SHA" },
    { 0x00c010, "TLS_ECDHE_RSA_WITH_NULL_SHA" },
    { 0x00c011, "TLS_ECDHE_RSA_WITH_RC4_128_SHA" },
    { 0x00c012, "TLS_ECDHE_RSA_WITH_3DES_EDE_CBC_SHA" },
    { 0x00c013, "TLS_ECDHE_RSA_WITH_AES_128_CBC_SHA" },
    { 0x00c014, "TLS_ECDHE_RSA_WITH_AES_256_CBC_SHA" },
    { 0x00c015, "TLS_ECDH_anon_WITH_NULL_SHA" },
    { 0x00c016, "TLS_ECDH_anon_WITH_RC4_128_SHA" },
    { 0x00c017, "TLS_ECDH_anon_WITH_3DES_EDE_CBC_SHA" },
    { 0x00c018, "TLS_ECDH_anon_WITH_AES_128_CBC_SHA" },
    { 0x00c019, "TLS_ECDH_anon_WITH_AES_256_CBC_SHA" },
    /* RFC 5054 */
    { 0x00C01A, "TLS_SRP_SHA_WITH_3DES_EDE_CBC_SHA" },
    { 0x00C01B, "TLS_SRP_SHA_RSA_WITH_3DES_EDE_CBC_SHA" },
    { 0x00C01C, "TLS_SRP_SHA_DSS_WITH_3DES_EDE_CBC_SHA" },
    { 0x00C01D, "TLS_SRP_SHA_WITH_AES_128_CBC_SHA" },
    { 0x00C01E, "TLS_SRP_SHA_RSA_WITH_AES_128_CBC_SHA" },
    { 0x00C01F, "TLS_SRP_SHA_DSS_WITH_AES_128_CBC_SHA" },
    { 0x00C020, "TLS_SRP_SHA_WITH_AES_256_CBC_SHA" },
    { 0x00C021, "TLS_SRP_SHA_RSA_WITH_AES_256_CBC_SHA" },
    { 0x00C022, "TLS_SRP_SHA_DSS_WITH_AES_256_CBC_SHA" },
    /* RFC 5589 */
    { 0x00C023, "TLS_ECDHE_ECDSA_WITH_AES_128_CBC_SHA256" },
    { 0x00C024, "TLS_ECDHE_ECDSA_WITH_AES_256_CBC_SHA384" },
    { 0x00C025, "TLS_ECDH_ECDSA_WITH_AES_128_CBC_SHA256" },
    { 0x00C026, "TLS_ECDH_ECDSA_WITH_AES_256_CBC_SHA384" },
    { 0x00C027, "TLS_ECDHE_RSA_WITH_AES_128_CBC_SHA256" },
    { 0x00C028, "TLS_ECDHE_RSA_WITH_AES_256_CBC_SHA384" },
    { 0x00C029, "TLS_ECDH_RSA_WITH_AES_128_CBC_SHA256" },
    { 0x00C02A, "TLS_ECDH_RSA_WITH_AES_256_CBC_SHA384" },
    { 0x00C02B, "TLS_ECDHE_ECDSA_WITH_AES_128_GCM_SHA256" },
    { 0x00C02C, "TLS_ECDHE_ECDSA_WITH_AES_256_GCM_SHA384" },
    { 0x00C02D, "TLS_ECDH_ECDSA_WITH_AES_128_GCM_SHA256" },
    { 0x00C02E, "TLS_ECDH_ECDSA_WITH_AES_256_GCM_SHA384" },
    { 0x00C02F, "TLS_ECDHE_RSA_WITH_AES_128_GCM_SHA256" },
    { 0x00C030, "TLS_ECDHE_RSA_WITH_AES_256_GCM_SHA384" },
    { 0x00C031, "TLS_ECDH_RSA_WITH_AES_128_GCM_SHA256" },
    { 0x00C032, "TLS_ECDH_RSA_WITH_AES_256_GCM_SHA384" },
    /* RFC 5489 */
    { 0x00C033, "TLS_ECDHE_PSK_WITH_RC4_128_SHA" },
    { 0x00C034, "TLS_ECDHE_PSK_WITH_3DES_EDE_CBC_SHA" },
    { 0x00C035, "TLS_ECDHE_PSK_WITH_AES_128_CBC_SHA" },
    { 0x00C036, "TLS_ECDHE_PSK_WITH_AES_256_CBC_SHA" },
    { 0x00C037, "TLS_ECDHE_PSK_WITH_AES_128_CBC_SHA256" },
    { 0x00C038, "TLS_ECDHE_PSK_WITH_AES_256_CBC_SHA384" },
    { 0x00C039, "TLS_ECDHE_PSK_WITH_NULL_SHA" },
    { 0x00C03A, "TLS_ECDHE_PSK_WITH_NULL_SHA256" },
    { 0x00C03B, "TLS_ECDHE_PSK_WITH_NULL_SHA384" },
    /* 0xC0,0x3C-FF Unassigned
            0xC1-FD,* Unassigned
            0xFE,0x00-FD Unassigned
            0xFE,0xFE-FF Reserved to avoid conflicts with widely deployed implementations [Pasi_Eronen]
            0xFF,0x00-FF Reserved for Private Use [RFC5246]
            */

    /* these from http://www.mozilla.org/projects/
         security/pki/nss/ssl/fips-ssl-ciphersuites.html */
    { 0x00fefe, "SSL_RSA_FIPS_WITH_DES_CBC_SHA"},
    { 0x00feff, "SSL_RSA_FIPS_WITH_3DES_EDE_CBC_SHA" },
    { 0x00ffe0, "SSL_RSA_FIPS_WITH_3DES_EDE_CBC_SHA" },
    { 0x00ffe1, "SSL_RSA_FIPS_WITH_DES_CBC_SHA"},
    /* note that ciphersuites of {0x00????} are TLS cipher suites in
     * a sslv2 client hello message; the ???? above is the two-byte
     * tls cipher suite id
     */

    { 0x010080, "SSL2_RC4_128_WITH_MD5" },
    { 0x020080, "SSL2_RC4_128_EXPORT40_WITH_MD5" },
    { 0x030080, "SSL2_RC2_CBC_128_CBC_WITH_MD5" },
    { 0x040080, "SSL2_RC2_CBC_128_CBC_WITH_MD5" },
    { 0x050080, "SSL2_IDEA_128_CBC_WITH_MD5" },
    { 0x060040, "SSL2_DES_64_CBC_WITH_MD5" },
    { 0x0700c0, "SSL2_DES_192_EDE3_CBC_WITH_MD5" },
    { 0x080080, "SSL2_RC4_64_WITH_MD5" },

    /* Microsoft's old PCT protocol. These are from Eric Rescorla's
       book "SSL and TLS" */
    { 0x800001, "PCT_SSL_CERT_TYPE | PCT1_CERT_X509" },
    { 0x800003, "PCT_SSL_CERT_TYPE | PCT1_CERT_X509_CHAIN" },
    { 0x810001, "PCT_SSL_HASH_TYPE | PCT1_HASH_MD5" },
    { 0x810003, "PCT_SSL_HASH_TYPE | PCT1_HASH_SHA" },
    { 0x820001, "PCT_SSL_EXCH_TYPE | PCT1_EXCH_RSA_PKCS1" },
    { 0x830004, "PCT_SSL_CIPHER_TYPE_1ST_HALF | PCT1_CIPHER_RC4" },
    { 0x842840, "PCT_SSL_CIPHER_TYPE_2ND_HALF | PCT1_ENC_BITS_40 | PCT1_MAC_BITS_128" },
    { 0x848040, "PCT_SSL_CIPHER_TYPE_2ND_HALF | PCT1_ENC_BITS_128 | PCT1_MAC_BITS_128" },
    { 0x8f8001, "PCT_SSL_COMPAT | PCT_VERSION_1" },
    { 0x00, NULL }
};

value_string_ext ssl_20_cipher_suites_ext = VALUE_STRING_EXT_INIT(ssl_20_cipher_suites);


const value_string ssl_extension_curves[] = {
    { 1, "sect163k1" },
    { 2, "sect163r1" },
    { 3, "sect163r2" },
    { 4, "sect193r1" },
    { 5, "sect193r2" },
    { 6, "sect233k1" },
    { 7, "sect233r1" },
    { 8, "sect239k1" },
    { 9, "sect283k1" },
    { 10, "sect283r1" },
    { 11, "sect409k1" },
    { 12, "sect409r1" },
    { 13, "sect571k1" },
    { 14, "sect571r1" },
    { 15, "secp160k1" },
    { 16, "secp160r1" },
    { 17, "secp160r2" },
    { 18, "secp192k1" },
    { 19, "secp192r1" },
    { 20, "secp224k1" },
    { 21, "secp224r1" },
    { 22, "secp256k1" },
    { 23, "secp256r1" },
    { 24, "secp384r1" },
    { 25, "secp521r1" },
    { 0xFF01, "arbitrary_explicit_prime_curves" },
    { 0xFF02, "arbitrary_explicit_char2_curves" },
    { 0x00, NULL }
};

const value_string ssl_curve_types[] = {
    { 1, "explicit_prime" },
    { 2, "explicit_char2" },
    { 3, "named_curve" },
    { 0x00, NULL }
};

const value_string ssl_extension_ec_point_formats[] = {
    { 0, "uncompressed" },
    { 1, "ansiX962_compressed_prime" },
    { 2, "ansiX962_compressed_char2" },
    { 0x00, NULL }
};

const value_string ssl_20_certificate_type[] = {
    { 0x00, "N/A" },
    { 0x01, "X.509 Certificate" },
    { 0x00, NULL }
};

const value_string ssl_31_content_type[] = {
    { 20, "Change Cipher Spec" },
    { 21, "Alert" },
    { 22, "Handshake" },
    { 23, "Application Data" },
    { 0x00, NULL }
};

const value_string ssl_versions[] = {
    { 0xfeff, "DTLS 1.0" },
    { 0x0100, "DTLS 1.0 (OpenSSL pre 0.9.8f)" },
    { 0x0303, "TLS 1.2" },
    { 0x0302, "TLS 1.1" },
    { 0x0301, "TLS 1.0" },
    { 0x0300, "SSL 3.0" },
    { 0x0002, "SSL 2.0" },
    { 0x00, NULL }
};

#if 0
/* XXX - would be used if we dissected the body of a Change Cipher Spec
   message. */
const value_string ssl_31_change_cipher_spec[] = {
    { 1, "Change Cipher Spec" },
    { 0x00, NULL }
};
#endif

const value_string ssl_31_alert_level[] = {
    { 1, "Warning" },
    { 2, "Fatal" },
    { 0x00, NULL }
};

const value_string ssl_31_alert_description[] = {
    {  0,  "Close Notify" },
    { 10,  "Unexpected Message" },
    { 20,  "Bad Record MAC" },
    { 21,  "Decryption Failed" },
    { 22,  "Record Overflow" },
    { 30,  "Decompression Failure" },
    { 40,  "Handshake Failure" },
    { 41,  "No Certificate" },
    { 42,  "Bad Certificate" },
    { 43,  "Unsupported Certificate" },
    { 44,  "Certificate Revoked" },
    { 45,  "Certificate Expired" },
    { 46,  "Certificate Unknown" },
    { 47,  "Illegal Parameter" },
    { 48,  "Unknown CA" },
    { 49,  "Access Denied" },
    { 50,  "Decode Error" },
    { 51,  "Decrypt Error" },
    { 60,  "Export Restriction" },
    { 70,  "Protocol Version" },
    { 71,  "Insufficient Security" },
    { 80,  "Internal Error" },
    { 90,  "User Canceled" },
    { 100, "No Renegotiation" },
    { 110, "Unsupported Extension" },
    { 111, "Certificate Unobtainable" },
    { 112, "Unrecognized Name" },
    { 113, "Bad Certificate Status Response" },
    { 114, "Bad Certificate Hash Value" },
    { 115, "Unknown PSK Identity" },
    { 0x00, NULL }
};

const value_string ssl_31_handshake_type[] = {
    { SSL_HND_HELLO_REQUEST,     "Hello Request" },
    { SSL_HND_CLIENT_HELLO,      "Client Hello" },
    { SSL_HND_SERVER_HELLO,      "Server Hello" },
    { SSL_HND_HELLO_VERIFY_REQUEST, "Hello Verify Request"},
    { SSL_HND_CERTIFICATE,       "Certificate" },
    { SSL_HND_SERVER_KEY_EXCHG,  "Server Key Exchange" },
    { SSL_HND_CERT_REQUEST,      "Certificate Request" },
    { SSL_HND_SVR_HELLO_DONE,    "Server Hello Done" },
    { SSL_HND_CERT_VERIFY,       "Certificate Verify" },
    { SSL_HND_CLIENT_KEY_EXCHG,  "Client Key Exchange" },
    { SSL_HND_FINISHED,          "Finished" },
    { SSL_HND_CERT_STATUS,       "Certificate Status" },
    { 0x00, NULL }
};

const value_string ssl_31_compression_method[] = {
    { 0, "null" },
    { 1, "DEFLATE" },
    { 64, "LZS" },
    { 0x00, NULL }
};

#if 0
/* XXX - would be used if we dissected a Signature, as would be
   seen in a server key exchange or certificate verify message. */
const value_string ssl_31_key_exchange_algorithm[] = {
    { 0, "RSA" },
    { 1, "Diffie Hellman" },
    { 0x00, NULL }
};

const value_string ssl_31_signature_algorithm[] = {
    { 0, "Anonymous" },
    { 1, "RSA" },
    { 2, "DSA" },
    { 0x00, NULL }
};
#endif

const value_string ssl_31_client_certificate_type[] = {
    { 1, "RSA Sign" },
    { 2, "DSS Sign" },
    { 3, "RSA Fixed DH" },
    { 4, "DSS Fixed DH" },
    /* GOST certificate types */
    /* Section 3.5 of draft-chudov-cryptopro-cptls-04 */
    { 21, "GOST R 34.10-94" },
    { 22, "GOST R 34.10-2001" },
    /* END GOST certificate types */
    { 64, "ECDSA Sign" },
    { 65, "RSA Fixed ECDH" },
    { 66, "ECDSA Fixed ECDH" },
    { 0x00, NULL }
};

#if 0
/* XXX - would be used if we dissected exchange keys, as would be
   seen in a client key exchange message. */
const value_string ssl_31_public_value_encoding[] = {
    { 0, "Implicit" },
    { 1, "Explicit" },
    { 0x00, NULL }
};
#endif

/* http://www.iana.org/assignments/tls-parameters/tls-parameters.xhtml */
/* Note: sorted by ascending value so value_string_ext fcns can do a binary search */
static const value_string ssl_31_ciphersuite[] = {
    /* RFC 2246, RFC 4346, RFC 5246 */
    { 0x0000, "TLS_NULL_WITH_NULL_NULL" },
    { 0x0001, "TLS_RSA_WITH_NULL_MD5" },
    { 0x0002, "TLS_RSA_WITH_NULL_SHA" },
    { 0x0003, "TLS_RSA_EXPORT_WITH_RC4_40_MD5" },
    { 0x0004, "TLS_RSA_WITH_RC4_128_MD5" },
    { 0x0005, "TLS_RSA_WITH_RC4_128_SHA" },
    { 0x0006, "TLS_RSA_EXPORT_WITH_RC2_CBC_40_MD5" },
    { 0x0007, "TLS_RSA_WITH_IDEA_CBC_SHA" },
    { 0x0008, "TLS_RSA_EXPORT_WITH_DES40_CBC_SHA" },
    { 0x0009, "TLS_RSA_WITH_DES_CBC_SHA" },
    { 0x000a, "TLS_RSA_WITH_3DES_EDE_CBC_SHA" },
    { 0x000b, "TLS_DH_DSS_EXPORT_WITH_DES40_CBC_SHA" },
    { 0x000c, "TLS_DH_DSS_WITH_DES_CBC_SHA" },
    { 0x000d, "TLS_DH_DSS_WITH_3DES_EDE_CBC_SHA" },
    { 0x000e, "TLS_DH_RSA_EXPORT_WITH_DES40_CBC_SHA" },
    { 0x000f, "TLS_DH_RSA_WITH_DES_CBC_SHA" },
    { 0x0010, "TLS_DH_RSA_WITH_3DES_EDE_CBC_SHA" },
    { 0x0011, "TLS_DHE_DSS_EXPORT_WITH_DES40_CBC_SHA" },
    { 0x0012, "TLS_DHE_DSS_WITH_DES_CBC_SHA" },
    { 0x0013, "TLS_DHE_DSS_WITH_3DES_EDE_CBC_SHA" },
    { 0x0014, "TLS_DHE_RSA_EXPORT_WITH_DES40_CBC_SHA" },
    { 0x0015, "TLS_DHE_RSA_WITH_DES_CBC_SHA" },
    { 0x0016, "TLS_DHE_RSA_WITH_3DES_EDE_CBC_SHA" },
    { 0x0017, "TLS_DH_anon_EXPORT_WITH_RC4_40_MD5" },
    { 0x0018, "TLS_DH_anon_WITH_RC4_128_MD5" },
    { 0x0019, "TLS_DH_anon_EXPORT_WITH_DES40_CBC_SHA" },
    { 0x001a, "TLS_DH_anon_WITH_DES_CBC_SHA" },
    { 0x001b, "TLS_DH_anon_WITH_3DES_EDE_CBC_SHA" },

    { 0x001c, "SSL_FORTEZZA_KEA_WITH_NULL_SHA" },
    { 0x001d, "SSL_FORTEZZA_KEA_WITH_FORTEZZA_CBC_SHA" },
#if 0 /* Because it clashes with KRB5, is never used any more, and is safe
         to remove according to David Hopwood <david.hopwood@zetnet.co.uk>
         of the ietf-tls list */
    { 0x001e, "SSL_FORTEZZA_KEA_WITH_RC4_128_SHA" },
#endif

    /* RFC 2712 */
    { 0x001E, "TLS_KRB5_WITH_DES_CBC_SHA" },
    { 0x001F, "TLS_KRB5_WITH_3DES_EDE_CBC_SHA" },
    { 0x0020, "TLS_KRB5_WITH_RC4_128_SHA" },
    { 0x0021, "TLS_KRB5_WITH_IDEA_CBC_SHA" },
    { 0x0022, "TLS_KRB5_WITH_DES_CBC_MD5" },
    { 0x0023, "TLS_KRB5_WITH_3DES_EDE_CBC_MD5" },
    { 0x0024, "TLS_KRB5_WITH_RC4_128_MD5" },
    { 0x0025, "TLS_KRB5_WITH_IDEA_CBC_MD5" },
    { 0x0026, "TLS_KRB5_EXPORT_WITH_DES_CBC_40_SHA" },
    { 0x0027, "TLS_KRB5_EXPORT_WITH_RC2_CBC_40_SHA" },
    { 0x0028, "TLS_KRB5_EXPORT_WITH_RC4_40_SHA" },
    { 0x0029, "TLS_KRB5_EXPORT_WITH_DES_CBC_40_MD5" },
    { 0x002A, "TLS_KRB5_EXPORT_WITH_RC2_CBC_40_MD5" },
    { 0x002B, "TLS_KRB5_EXPORT_WITH_RC4_40_MD5" },

    /* RFC 4785 */
    { 0x002C, "TLS_PSK_WITH_NULL_SHA" },
    { 0x002D, "TLS_DHE_PSK_WITH_NULL_SHA" },
    { 0x002E, "TLS_RSA_PSK_WITH_NULL_SHA" },

    /* RFC 5246 */
    { 0x002F, "TLS_RSA_WITH_AES_128_CBC_SHA" },
    { 0x0030, "TLS_DH_DSS_WITH_AES_128_CBC_SHA" },
    { 0x0031, "TLS_DH_RSA_WITH_AES_128_CBC_SHA" },
    { 0x0032, "TLS_DHE_DSS_WITH_AES_128_CBC_SHA" },
    { 0x0033, "TLS_DHE_RSA_WITH_AES_128_CBC_SHA" },
    { 0x0034, "TLS_DH_anon_WITH_AES_128_CBC_SHA" },
    { 0x0035, "TLS_RSA_WITH_AES_256_CBC_SHA" },
    { 0x0036, "TLS_DH_DSS_WITH_AES_256_CBC_SHA" },
    { 0x0037, "TLS_DH_RSA_WITH_AES_256_CBC_SHA" },
    { 0x0038, "TLS_DHE_DSS_WITH_AES_256_CBC_SHA" },
    { 0x0039, "TLS_DHE_RSA_WITH_AES_256_CBC_SHA" },
    { 0x003A, "TLS_DH_anon_WITH_AES_256_CBC_SHA" },
    { 0x003B, "TLS_RSA_WITH_NULL_SHA256" },
    { 0x003C, "TLS_RSA_WITH_AES_128_CBC_SHA256" },
    { 0x003D, "TLS_RSA_WITH_AES_256_CBC_SHA256" },
    { 0x003E, "TLS_DH_DSS_WITH_AES_128_CBC_SHA256" },
    { 0x003F, "TLS_DH_RSA_WITH_AES_128_CBC_SHA256" },
    { 0x0040, "TLS_DHE_DSS_WITH_AES_128_CBC_SHA256" },

    /* RFC 4132 */
    { 0x0041, "TLS_RSA_WITH_CAMELLIA_128_CBC_SHA" },
    { 0x0042, "TLS_DH_DSS_WITH_CAMELLIA_128_CBC_SHA" },
    { 0x0043, "TLS_DH_RSA_WITH_CAMELLIA_128_CBC_SHA" },
    { 0x0044, "TLS_DHE_DSS_WITH_CAMELLIA_128_CBC_SHA" },
    { 0x0045, "TLS_DHE_RSA_WITH_CAMELLIA_128_CBC_SHA" },
    { 0x0046, "TLS_DH_anon_WITH_CAMELLIA_128_CBC_SHA" },

    /* 0x00,0x60-66 Reserved to avoid conflicts with widely deployed implementations  */
    /* --- ??? --- */
    { 0x0060, "TLS_RSA_EXPORT1024_WITH_RC4_56_MD5" },
    { 0x0061, "TLS_RSA_EXPORT1024_WITH_RC2_CBC_56_MD5" },
    /* draft-ietf-tls-56-bit-ciphersuites-01.txt */
    { 0x0062, "TLS_RSA_EXPORT1024_WITH_DES_CBC_SHA" },
    { 0x0063, "TLS_DHE_DSS_EXPORT1024_WITH_DES_CBC_SHA" },
    { 0x0064, "TLS_RSA_EXPORT1024_WITH_RC4_56_SHA" },
    { 0x0065, "TLS_DHE_DSS_EXPORT1024_WITH_RC4_56_SHA" },
    { 0x0066, "TLS_DHE_DSS_WITH_RC4_128_SHA" },
    /* --- ??? ---*/

    { 0x0067, "TLS_DHE_RSA_WITH_AES_128_CBC_SHA256" },
    { 0x0068, "TLS_DH_DSS_WITH_AES_256_CBC_SHA256" },
    { 0x0069, "TLS_DH_RSA_WITH_AES_256_CBC_SHA256" },
    { 0x006A, "TLS_DHE_DSS_WITH_AES_256_CBC_SHA256" },
    { 0x006B, "TLS_DHE_RSA_WITH_AES_256_CBC_SHA256" },
    { 0x006C, "TLS_DH_anon_WITH_AES_128_CBC_SHA256" },
    { 0x006D, "TLS_DH_anon_WITH_AES_256_CBC_SHA256" },

    /* draft-chudov-cryptopro-cptls-04.txt */
    { 0x0080,  "TLS_GOSTR341094_WITH_28147_CNT_IMIT" },
    { 0x0081,  "TLS_GOSTR341001_WITH_28147_CNT_IMIT" },
    { 0x0082,  "TLS_GOSTR341094_WITH_NULL_GOSTR3411" },
    { 0x0083,  "TLS_GOSTR341001_WITH_NULL_GOSTR3411" },

    /* RFC 4132 */
    { 0x0084, "TLS_RSA_WITH_CAMELLIA_256_CBC_SHA" },
    { 0x0085, "TLS_DH_DSS_WITH_CAMELLIA_256_CBC_SHA" },
    { 0x0086, "TLS_DH_RSA_WITH_CAMELLIA_256_CBC_SHA" },
    { 0x0087, "TLS_DHE_DSS_WITH_CAMELLIA_256_CBC_SHA" },
    { 0x0088, "TLS_DHE_RSA_WITH_CAMELLIA_256_CBC_SHA" },
    { 0x0089, "TLS_DH_anon_WITH_CAMELLIA_256_CBC_SHA" },

    /* RFC 4279 */
    { 0x008A, "TLS_PSK_WITH_RC4_128_SHA" },
    { 0x008B, "TLS_PSK_WITH_3DES_EDE_CBC_SHA" },
    { 0x008C, "TLS_PSK_WITH_AES_128_CBC_SHA" },
    { 0x008D, "TLS_PSK_WITH_AES_256_CBC_SHA" },
    { 0x008E, "TLS_DHE_PSK_WITH_RC4_128_SHA" },
    { 0x008F, "TLS_DHE_PSK_WITH_3DES_EDE_CBC_SHA" },
    { 0x0090, "TLS_DHE_PSK_WITH_AES_128_CBC_SHA" },
    { 0x0091, "TLS_DHE_PSK_WITH_AES_256_CBC_SHA" },
    { 0x0092, "TLS_RSA_PSK_WITH_RC4_128_SHA" },
    { 0x0093, "TLS_RSA_PSK_WITH_3DES_EDE_CBC_SHA" },
    { 0x0094, "TLS_RSA_PSK_WITH_AES_128_CBC_SHA" },
    { 0x0095, "TLS_RSA_PSK_WITH_AES_256_CBC_SHA" },

    /* RFC 4162 */
    { 0x0096, "TLS_RSA_WITH_SEED_CBC_SHA" },
    { 0x0097, "TLS_DH_DSS_WITH_SEED_CBC_SHA" },
    { 0x0098, "TLS_DH_RSA_WITH_SEED_CBC_SHA" },
    { 0x0099, "TLS_DHE_DSS_WITH_SEED_CBC_SHA" },
    { 0x009A, "TLS_DHE_RSA_WITH_SEED_CBC_SHA" },
    { 0x009B, "TLS_DH_anon_WITH_SEED_CBC_SHA" },

    /* RFC 5288 */
    { 0x009C, "TLS_RSA_WITH_AES_128_GCM_SHA256" },
    { 0x009D, "TLS_RSA_WITH_AES_256_GCM_SHA384" },
    { 0x009E, "TLS_DHE_RSA_WITH_AES_128_GCM_SHA256" },
    { 0x009F, "TLS_DHE_RSA_WITH_AES_256_GCM_SHA384" },
    { 0x00A0, "TLS_DH_RSA_WITH_AES_128_GCM_SHA256" },
    { 0x00A1, "TLS_DH_RSA_WITH_AES_256_GCM_SHA384" },
    { 0x00A2, "TLS_DHE_DSS_WITH_AES_128_GCM_SHA256" },
    { 0x00A3, "TLS_DHE_DSS_WITH_AES_256_GCM_SHA384" },
    { 0x00A4, "TLS_DH_DSS_WITH_AES_128_GCM_SHA256" },
    { 0x00A5, "TLS_DH_DSS_WITH_AES_256_GCM_SHA384" },
    { 0x00A6, "TLS_DH_anon_WITH_AES_128_GCM_SHA256" },
    { 0x00A7, "TLS_DH_anon_WITH_AES_256_GCM_SHA384" },

    /* RFC 5487 */
    { 0x00A8, "TLS_PSK_WITH_AES_128_GCM_SHA256" },
    { 0x00A9, "TLS_PSK_WITH_AES_256_GCM_SHA384" },
    { 0x00AA, "TLS_DHE_PSK_WITH_AES_128_GCM_SHA256" },
    { 0x00AB, "TLS_DHE_PSK_WITH_AES_256_GCM_SHA384" },
    { 0x00AC, "TLS_RSA_PSK_WITH_AES_128_GCM_SHA256" },
    { 0x00AD, "TLS_RSA_PSK_WITH_AES_256_GCM_SHA384" },
    { 0x00AE, "TLS_PSK_WITH_AES_128_CBC_SHA256" },
    { 0x00AF, "TLS_PSK_WITH_AES_256_CBC_SHA384" },
    { 0x00B0, "TLS_PSK_WITH_NULL_SHA256" },
    { 0x00B1, "TLS_PSK_WITH_NULL_SHA384" },
    { 0x00B2, "TLS_DHE_PSK_WITH_AES_128_CBC_SHA256" },
    { 0x00B3, "TLS_DHE_PSK_WITH_AES_256_CBC_SHA384" },
    { 0x00B4, "TLS_DHE_PSK_WITH_NULL_SHA256" },
    { 0x00B5, "TLS_DHE_PSK_WITH_NULL_SHA384" },
    { 0x00B6, "TLS_RSA_PSK_WITH_AES_128_CBC_SHA256" },
    { 0x00B7, "TLS_RSA_PSK_WITH_AES_256_CBC_SHA384" },
    { 0x00B8, "TLS_RSA_PSK_WITH_NULL_SHA256" },
    { 0x00B9, "TLS_RSA_PSK_WITH_NULL_SHA384" },

    /* From RFC 5932 */
    { 0x00BA, "TLS_RSA_WITH_CAMELLIA_128_CBC_SHA256" },
    { 0x00BB, "TLS_DH_DSS_WITH_CAMELLIA_128_CBC_SHA256" },
    { 0x00BC, "TLS_DH_RSA_WITH_CAMELLIA_128_CBC_SHA256" },
    { 0x00BD, "TLS_DHE_DSS_WITH_CAMELLIA_128_CBC_SHA256" },
    { 0x00BE, "TLS_DHE_RSA_WITH_CAMELLIA_128_CBC_SHA256" },
    { 0x00BF, "TLS_DH_anon_WITH_CAMELLIA_128_CBC_SHA256" },
    { 0x00C0, "TLS_RSA_WITH_CAMELLIA_256_CBC_SHA256" },
    { 0x00C1, "TLS_DH_DSS_WITH_CAMELLIA_256_CBC_SHA256" },
    { 0x00C2, "TLS_DH_RSA_WITH_CAMELLIA_256_CBC_SHA256" },
    { 0x00C3, "TLS_DHE_DSS_WITH_CAMELLIA_256_CBC_SHA256" },
    { 0x00C4, "TLS_DHE_RSA_WITH_CAMELLIA_256_CBC_SHA256" },
    { 0x00C5, "TLS_DH_anon_WITH_CAMELLIA_256_CBC_SHA256" },
    /* 0x00,0xC6-FE Unassigned  */
    /* From RFC 5746 */
    { 0x0000FF, "TLS_EMPTY_RENEGOTIATION_INFO_SCSV" },
    /* 0x01-BF,* Unassigned */
    /* From RFC 4492 */
    { 0xc001, "TLS_ECDH_ECDSA_WITH_NULL_SHA" },
    { 0xc002, "TLS_ECDH_ECDSA_WITH_RC4_128_SHA" },
    { 0xc003, "TLS_ECDH_ECDSA_WITH_3DES_EDE_CBC_SHA" },
    { 0xc004, "TLS_ECDH_ECDSA_WITH_AES_128_CBC_SHA" },
    { 0xc005, "TLS_ECDH_ECDSA_WITH_AES_256_CBC_SHA" },
    { 0xc006, "TLS_ECDHE_ECDSA_WITH_NULL_SHA" },
    { 0xc007, "TLS_ECDHE_ECDSA_WITH_RC4_128_SHA" },
    { 0xc008, "TLS_ECDHE_ECDSA_WITH_3DES_EDE_CBC_SHA" },
    { 0xc009, "TLS_ECDHE_ECDSA_WITH_AES_128_CBC_SHA" },
    { 0xc00a, "TLS_ECDHE_ECDSA_WITH_AES_256_CBC_SHA" },
    { 0xc00b, "TLS_ECDH_RSA_WITH_NULL_SHA" },
    { 0xc00c, "TLS_ECDH_RSA_WITH_RC4_128_SHA" },
    { 0xc00d, "TLS_ECDH_RSA_WITH_3DES_EDE_CBC_SHA" },
    { 0xc00e, "TLS_ECDH_RSA_WITH_AES_128_CBC_SHA" },
    { 0xc00f, "TLS_ECDH_RSA_WITH_AES_256_CBC_SHA" },
    { 0xc010, "TLS_ECDHE_RSA_WITH_NULL_SHA" },
    { 0xc011, "TLS_ECDHE_RSA_WITH_RC4_128_SHA" },
    { 0xc012, "TLS_ECDHE_RSA_WITH_3DES_EDE_CBC_SHA" },
    { 0xc013, "TLS_ECDHE_RSA_WITH_AES_128_CBC_SHA" },
    { 0xc014, "TLS_ECDHE_RSA_WITH_AES_256_CBC_SHA" },
    { 0xc015, "TLS_ECDH_anon_WITH_NULL_SHA" },
    { 0xc016, "TLS_ECDH_anon_WITH_RC4_128_SHA" },
    { 0xc017, "TLS_ECDH_anon_WITH_3DES_EDE_CBC_SHA" },
    { 0xc018, "TLS_ECDH_anon_WITH_AES_128_CBC_SHA" },
    { 0xc019, "TLS_ECDH_anon_WITH_AES_256_CBC_SHA" },

    /* RFC 5054 */
    { 0xC01A, "TLS_SRP_SHA_WITH_3DES_EDE_CBC_SHA" },
    { 0xC01B, "TLS_SRP_SHA_RSA_WITH_3DES_EDE_CBC_SHA" },
    { 0xC01C, "TLS_SRP_SHA_DSS_WITH_3DES_EDE_CBC_SHA" },
    { 0xC01D, "TLS_SRP_SHA_WITH_AES_128_CBC_SHA" },
    { 0xC01E, "TLS_SRP_SHA_RSA_WITH_AES_128_CBC_SHA" },
    { 0xC01F, "TLS_SRP_SHA_DSS_WITH_AES_128_CBC_SHA" },
    { 0xC020, "TLS_SRP_SHA_WITH_AES_256_CBC_SHA" },
    { 0xC021, "TLS_SRP_SHA_RSA_WITH_AES_256_CBC_SHA" },
    { 0xC022, "TLS_SRP_SHA_DSS_WITH_AES_256_CBC_SHA" },

    /* RFC 5589 */
    { 0xC023, "TLS_ECDHE_ECDSA_WITH_AES_128_CBC_SHA256" },
    { 0xC024, "TLS_ECDHE_ECDSA_WITH_AES_256_CBC_SHA384" },
    { 0xC025, "TLS_ECDH_ECDSA_WITH_AES_128_CBC_SHA256" },
    { 0xC026, "TLS_ECDH_ECDSA_WITH_AES_256_CBC_SHA384" },
    { 0xC027, "TLS_ECDHE_RSA_WITH_AES_128_CBC_SHA256" },
    { 0xC028, "TLS_ECDHE_RSA_WITH_AES_256_CBC_SHA384" },
    { 0xC029, "TLS_ECDH_RSA_WITH_AES_128_CBC_SHA256" },
    { 0xC02A, "TLS_ECDH_RSA_WITH_AES_256_CBC_SHA384" },
    { 0xC02B, "TLS_ECDHE_ECDSA_WITH_AES_128_GCM_SHA256" },
    { 0xC02C, "TLS_ECDHE_ECDSA_WITH_AES_256_GCM_SHA384" },
    { 0xC02D, "TLS_ECDH_ECDSA_WITH_AES_128_GCM_SHA256" },
    { 0xC02E, "TLS_ECDH_ECDSA_WITH_AES_256_GCM_SHA384" },
    { 0xC02F, "TLS_ECDHE_RSA_WITH_AES_128_GCM_SHA256" },
    { 0xC030, "TLS_ECDHE_RSA_WITH_AES_256_GCM_SHA384" },
    { 0xC031, "TLS_ECDH_RSA_WITH_AES_128_GCM_SHA256" },
    { 0xC032, "TLS_ECDH_RSA_WITH_AES_256_GCM_SHA384" },

    /* RFC 5489 */
    { 0xC033, "TLS_ECDHE_PSK_WITH_RC4_128_SHA" },
    { 0xC034, "TLS_ECDHE_PSK_WITH_3DES_EDE_CBC_SHA" },
    { 0xC035, "TLS_ECDHE_PSK_WITH_AES_128_CBC_SHA" },
    { 0xC036, "TLS_ECDHE_PSK_WITH_AES_256_CBC_SHA" },
    { 0xC037, "TLS_ECDHE_PSK_WITH_AES_128_CBC_SHA256" },
    { 0xC038, "TLS_ECDHE_PSK_WITH_AES_256_CBC_SHA384" },
    { 0xC039, "TLS_ECDHE_PSK_WITH_NULL_SHA" },
    { 0xC03A, "TLS_ECDHE_PSK_WITH_NULL_SHA256" },
    { 0xC03B, "TLS_ECDHE_PSK_WITH_NULL_SHA384" },
/*
0xC0,0x3C-FF Unassigned
0xC1-FD,* Unassigned
0xFE,0x00-FD Unassigned
0xFE,0xFE-FF Reserved to avoid conflicts with widely deployed implementations [Pasi_Eronen]
0xFF,0x00-FF Reserved for Private Use [RFC5246]
*/
    /* these from http://www.mozilla.org/projects/
         security/pki/nss/ssl/fips-ssl-ciphersuites.html */
    { 0xfefe, "SSL_RSA_FIPS_WITH_DES_CBC_SHA"},
    { 0xfeff, "SSL_RSA_FIPS_WITH_3DES_EDE_CBC_SHA" },
    { 0xffe0, "SSL_RSA_FIPS_WITH_3DES_EDE_CBC_SHA" },
    { 0xffe1, "SSL_RSA_FIPS_WITH_DES_CBC_SHA"},
    /* note that ciphersuites 0xff00 - 0xffff are private */
    { 0x00, NULL }
};

value_string_ext ssl_31_ciphersuite_ext = VALUE_STRING_EXT_INIT(ssl_31_ciphersuite);


const value_string pct_msg_types[] = {
    { PCT_MSG_CLIENT_HELLO,         "Client Hello" },
    { PCT_MSG_SERVER_HELLO,         "Server Hello" },
    { PCT_MSG_CLIENT_MASTER_KEY,    "Client Master Key" },
    { PCT_MSG_SERVER_VERIFY,        "Server Verify" },
    { PCT_MSG_ERROR,                "Error" },
    { 0x00, NULL }
};

const value_string pct_cipher_type[] = {
    { PCT_CIPHER_DES, "DES" },
    { PCT_CIPHER_IDEA, "IDEA" },
    { PCT_CIPHER_RC2, "RC2" },
    { PCT_CIPHER_RC4, "RC4" },
    { PCT_CIPHER_DES_112, "DES 112 bit" },
    { PCT_CIPHER_DES_168, "DES 168 bit" },
    { 0x00, NULL }
};

const value_string pct_hash_type[] = {
    { PCT_HASH_MD5, "MD5" },
    { PCT_HASH_MD5_TRUNC_64, "MD5_TRUNC_64"},
    { PCT_HASH_SHA, "SHA"},
    { PCT_HASH_SHA_TRUNC_80, "SHA_TRUNC_80"},
    { PCT_HASH_DES_DM, "DES_DM"},
    { 0x00, NULL }
};

const value_string pct_cert_type[] = {
    { PCT_CERT_NONE, "None" },
    { PCT_CERT_X509, "X.509" },
    { PCT_CERT_PKCS7, "PKCS #7" },
    { 0x00, NULL }
};
const value_string pct_sig_type[] = {
    { PCT_SIG_NONE, "None" },
    { PCT_SIG_RSA_MD5, "MD5" },
    { PCT_SIG_RSA_SHA, "RSA SHA" },
    { PCT_SIG_DSA_SHA, "DSA SHA" },
    { 0x00, NULL }
};

const value_string pct_exch_type[] = {
    { PCT_EXCH_RSA_PKCS1, "RSA PKCS#1" },
    { PCT_EXCH_RSA_PKCS1_TOKEN_DES, "RSA PKCS#1 Token DES" },
    { PCT_EXCH_RSA_PKCS1_TOKEN_DES3, "RSA PKCS#1 Token 3DES" },
    { PCT_EXCH_RSA_PKCS1_TOKEN_RC2, "RSA PKCS#1 Token RC-2" },
    { PCT_EXCH_RSA_PKCS1_TOKEN_RC4, "RSA PKCS#1 Token RC-4" },
    { PCT_EXCH_DH_PKCS3, "DH PKCS#3" },
    { PCT_EXCH_DH_PKCS3_TOKEN_DES, "DH PKCS#3 Token DES" },
    { PCT_EXCH_DH_PKCS3_TOKEN_DES3, "DH PKCS#3 Token 3DES" },
    { PCT_EXCH_FORTEZZA_TOKEN, "Fortezza" },
    { 0x00, NULL }
};

const value_string pct_error_code[] = {
    { PCT_ERR_BAD_CERTIFICATE, "PCT_ERR_BAD_CERTIFICATE" },
    { PCT_ERR_CLIENT_AUTH_FAILED, "PCT_ERR_CLIENT_AUTH_FAILE" },
    { PCT_ERR_ILLEGAL_MESSAGE, "PCT_ERR_ILLEGAL_MESSAGE" },
    { PCT_ERR_INTEGRITY_CHECK_FAILED, "PCT_ERR_INTEGRITY_CHECK_FAILED" },
    { PCT_ERR_SERVER_AUTH_FAILED, "PCT_ERR_SERVER_AUTH_FAILED" },
    { PCT_ERR_SPECS_MISMATCH, "PCT_ERR_SPECS_MISMATCH" },
    { 0x00, NULL }
};

/* RFC 4366 */
const value_string tls_hello_extension_types[] = {
    { 0, "server_name" },
    { 1, "max_fragment_length" },
    { 2, "client_certificate_url" },
    { 3, "trusted_ca_keys" },
    { 4, "truncated_hmac" },
    { 5, "status_request" },
    { 6, "user_mapping" },  /* RFC 4681 */
    { 7, "client_authz" },
    { 8, "server_authz" },
    { 9, "cert_type" },  /* RFC 5081 */
    { SSL_HND_HELLO_EXT_ELLIPTIC_CURVES, "elliptic_curves" },  /* RFC 4492 */
    { SSL_HND_HELLO_EXT_EC_POINT_FORMATS, "ec_point_formats" },  /* RFC 4492 */
    { 12, "srp" },  /* RFC 5054 */
    { 13, "signature_algorithms" },  /* RFC 5246 */
    { 14, "use_srtp" },
    { 35, "SessionTicket TLS" },  /* RFC 4507 */
    { 65281, "renegotiation_info" },
    { 0, NULL }
};

/* RFC 5246 7.4.1.4.1 */
const value_string tls_hash_algorithm[] = {
    { 0, "None" },
    { 1, "MD5" },
    { 2, "SHA1" },
    { 3, "SHA224" },
    { 4, "SHA256" },
    { 5, "SHA384" },
    { 6, "SHA512" },
    { 0, NULL }
};

const value_string tls_signature_algorithm[] = {
    { 0, "Anonymous" },
    { 1, "RSA" },
    { 2, "DSA" },
    { 3, "ECDSA" },
    { 0, NULL }
};

/* RFC 6091 3.1 */
const value_string tls_certificate_type[] = {
    { 0, "X.509" },
    { 1, "OpenPGP" },
    { 0, NULL }
};

const value_string tls_cert_status_type[] = {
    { SSL_HND_CERT_STATUS_TYPE_OCSP, "OCSP" },
    { 0, NULL }
};

/* we keep this internal to packet-ssl-utils, as there should be
   no need to access it any other way.

   This also allows us to hide the dependency on zlib.
*/
struct _SslDecompress {
    gint compression;
#ifdef HAVE_LIBZ
    z_stream istream;
#endif
};

/* To assist in parsing client/server key exchange messages
   0 indicates unknown */
gint ssl_get_keyex_alg(gint cipher)
{
	switch(cipher) {
	case 0x0001:
	case 0x0002:
	case 0x0003:
	case 0x0004:
	case 0x0005:
	case 0x0006:
	case 0x0007:
	case 0x0008:
	case 0x0009:
	case 0x000a:
	case 0x002e:
	case 0x002f:
	case 0x0035:
	case 0x003b:
	case 0x003c:
	case 0x003d:
	case 0x0041:
	case 0x0060:
	case 0x0061:
	case 0x0062:
	case 0x0064:
	case 0x0084:
	case 0x0092:
	case 0x0093:
	case 0x0094:
	case 0x0095:
	case 0x0096:
	case 0x009c:
	case 0x009d:
	case 0x00ac:
	case 0x00ad:
	case 0x00b6:
	case 0x00b7:
	case 0x00b8:
	case 0x00b9:
	case 0x00ba:
	case 0x00c0:
	case 0xfefe:
	case 0xfeff:
	case 0xffe0:
	case 0xffe1:
		return KEX_RSA;
	case 0x000b:
	case 0x000c:
	case 0x000d:
	case 0x000e:
	case 0x000f:
	case 0x0010:
	case 0x0011:
	case 0x0012:
	case 0x0013:
	case 0x0014:
	case 0x0015:
	case 0x0016:
	case 0x0017:
	case 0x0018:
	case 0x0019:
	case 0x001a:
	case 0x001b:
	case 0x002d:
	case 0x0030:
	case 0x0031:
	case 0x0032:
	case 0x0033:
	case 0x0034:
	case 0x0036:
	case 0x0037:
	case 0x0038:
	case 0x0039:
	case 0x003a:
	case 0x003e:
	case 0x003f:
	case 0x0040:
	case 0x0042:
	case 0x0043:
	case 0x0044:
	case 0x0045:
	case 0x0046:
	case 0x0063:
	case 0x0065:
	case 0x0066:
	case 0x0067:
	case 0x0068:
	case 0x0069:
	case 0x006a:
	case 0x006b:
	case 0x006c:
	case 0x006d:
	case 0x0085:
	case 0x0086:
	case 0x0087:
	case 0x0088:
	case 0x0089:
	case 0x008e:
	case 0x008f:
	case 0x0090:
	case 0x0091:
	case 0x0097:
	case 0x0098:
	case 0x0099:
	case 0x009a:
	case 0x009b:
	case 0x009e:
	case 0x009f:
	case 0x00a0:
	case 0x00a1:
	case 0x00a2:
	case 0x00a3:
	case 0x00a4:
	case 0x00a5:
	case 0x00a6:
	case 0x00a7:
	case 0x00aa:
	case 0x00ab:
	case 0x00b2:
	case 0x00b3:
	case 0x00b4:
	case 0x00b5:
	case 0x00bb:
	case 0x00bc:
	case 0x00bd:
	case 0x00be:
	case 0x00bf:
	case 0x00c1:
	case 0x00c2:
	case 0x00c3:
	case 0x00c4:
	case 0x00c5:
		return KEX_DH;
	case 0xc001:
	case 0xc002:
	case 0xc003:
	case 0xc004:
	case 0xc005:
	case 0xc006:
	case 0xc007:
	case 0xc008:
	case 0xc009:
	case 0xc00a:
	case 0xc00b:
	case 0xc00c:
	case 0xc00d:
	case 0xc00e:
	case 0xc00f:
	case 0xc010:
	case 0xc011:
	case 0xc012:
	case 0xc013:
	case 0xc014:
	case 0xc015:
	case 0xc016:
	case 0xc017:
	case 0xc018:
	case 0xc019:
	case 0xc023:
	case 0xc024:
	case 0xc025:
	case 0xc026:
	case 0xc027:
	case 0xc028:
	case 0xc029:
	case 0xc02a:
	case 0xc02b:
	case 0xc02c:
	case 0xc02d:
	case 0xc02e:
	case 0xc02f:
	case 0xc030:
	case 0xc031:
	case 0xc032:
	case 0xc033:
	case 0xc034:
	case 0xc035:
	case 0xc036:
	case 0xc037:
	case 0xc038:
	case 0xc039:
	case 0xc03a:
	case 0xc03b:
		return KEX_ECDH;
	default:
		break;
	}

	return 0;
}




static gint
ssl_data_alloc(StringInfo* str, size_t len)
{
    str->data = g_malloc(len);
    /* the allocator can return a null pointer for a size equal to 0,
     * and that must be allowed */
    if (len > 0 && !str->data)
        return -1;
    str->data_len = (guint) len;
    return 0;
}

void
ssl_data_set(StringInfo* str, const guchar* data, guint len)
{
    memcpy(str->data, data, len);
    str->data_len = len;
}

#if defined(HAVE_LIBGNUTLS) && defined(HAVE_LIBGCRYPT)

static gint ver_major, ver_minor, ver_patch;

/* hmac abstraction layer */
#define SSL_HMAC gcry_md_hd_t

static inline gint
ssl_hmac_init(SSL_HMAC* md, const void * key, gint len, gint algo)
{
    gcry_error_t err;
    const char *err_str, *err_src;
    err = gcry_md_open(md,algo, GCRY_MD_FLAG_HMAC);
    if (err != 0) {
        err_str = gcry_strerror(err);
        err_src = gcry_strsource(err);
        ssl_debug_printf("ssl_hmac_init(): gcry_md_open failed %s/%s", err_str, err_src);
        return -1;
    }
    gcry_md_setkey (*(md), key, len);
    return 0;
}
static inline void
ssl_hmac_update(SSL_HMAC* md, const void* data, gint len)
{
    gcry_md_write(*(md), data, len);
}
static inline void
ssl_hmac_final(SSL_HMAC* md, guchar* data, guint* datalen)
{
    gint algo;
    guint len;
    algo = gcry_md_get_algo (*(md));
    len = gcry_md_get_algo_dlen(algo);
    memcpy(data, gcry_md_read(*(md), algo), len);
    *datalen =len;
}
static inline void
ssl_hmac_cleanup(SSL_HMAC* md)
{
    gcry_md_close(*(md));
}

/* memory digest abstraction layer*/
#define SSL_MD gcry_md_hd_t

static inline gint
ssl_md_init(SSL_MD* md, gint algo)
{
    gcry_error_t err;
    const char *err_str, *err_src;
    err = gcry_md_open(md,algo, 0);
    if (err != 0) {
        err_str = gcry_strerror(err);
        err_src = gcry_strsource(err);
        ssl_debug_printf("ssl_md_init(): gcry_md_open failed %s/%s", err_str, err_src);
        return -1;
    }
    return 0;
}
static inline void
ssl_md_update(SSL_MD* md, guchar* data, gint len)
{
    gcry_md_write(*(md), data, len);
}
static inline void
ssl_md_final(SSL_MD* md, guchar* data, guint* datalen)
{
    gint algo;
    gint len;
    algo = gcry_md_get_algo (*(md));
    len = gcry_md_get_algo_dlen (algo);
    memcpy(data, gcry_md_read(*(md),  algo), len);
    *datalen = len;
}
static inline void
ssl_md_cleanup(SSL_MD* md)
{
    gcry_md_close(*(md));
}

/* md5 /sha abstraction layer */
#define SSL_SHA_CTX gcry_md_hd_t
#define SSL_MD5_CTX gcry_md_hd_t

static inline void
ssl_sha_init(SSL_SHA_CTX* md)
{
    gcry_md_open(md,GCRY_MD_SHA1, 0);
}
static inline void
ssl_sha_update(SSL_SHA_CTX* md, guchar* data, gint len)
{
    gcry_md_write(*(md), data, len);
}
static inline void
ssl_sha_final(guchar* buf, SSL_SHA_CTX* md)
{
    memcpy(buf, gcry_md_read(*(md),  GCRY_MD_SHA1),
        gcry_md_get_algo_dlen(GCRY_MD_SHA1));
}
static inline void
ssl_sha_cleanup(SSL_SHA_CTX* md)
{
    gcry_md_close(*(md));
}

static inline gint
ssl_md5_init(SSL_MD5_CTX* md)
{
    return gcry_md_open(md,GCRY_MD_MD5, 0);
}
static inline void
ssl_md5_update(SSL_MD5_CTX* md, guchar* data, gint len)
{
    gcry_md_write(*(md), data, len);
}
static inline void
ssl_md5_final(guchar* buf, SSL_MD5_CTX* md)
{
    memcpy(buf, gcry_md_read(*(md),  GCRY_MD_MD5),
        gcry_md_get_algo_dlen(GCRY_MD_MD5));
}
static inline void
ssl_md5_cleanup(SSL_MD5_CTX* md)
{
    gcry_md_close(*(md));
}

gint
ssl_cipher_setiv(SSL_CIPHER_CTX *cipher, guchar* iv, gint iv_len)
{
    /* guchar * ivp; */
    gint ret;
    /* gint i; */
    /* gcry_cipher_hd_t c; */
    ret=0;
    /*c=(gcry_cipher_hd_t)*cipher;*/

    ssl_debug_printf("--------------------------------------------------------------------");
    /*for(ivp=c->iv,i=0; i < iv_len; i++ )
        {
        ssl_debug_printf("%d ",ivp[i]);
        i++;
        }
    */
    ssl_debug_printf("--------------------------------------------------------------------");
    ret = gcry_cipher_setiv(*(cipher), iv, iv_len);
    /*for(ivp=c->iv,i=0; i < iv_len; i++ )
        {
        ssl_debug_printf("%d ",ivp[i]);
        i++;
        }
    */
    ssl_debug_printf("--------------------------------------------------------------------");
    return ret;
}
/* stream cipher abstraction layer*/
static gint
ssl_cipher_init(gcry_cipher_hd_t *cipher, gint algo, guchar* sk,
        guchar* iv, gint mode)
{
    gint gcry_modes[]={GCRY_CIPHER_MODE_STREAM,GCRY_CIPHER_MODE_CBC};
    gint err;
    if (algo == -1) {
        /* NULL mode */
        *(cipher) = (gcry_cipher_hd_t)-1;
        return 0;
    }
    err = gcry_cipher_open(cipher, algo, gcry_modes[mode], 0);
    if (err !=0)
        return  -1;
    err = gcry_cipher_setkey(*(cipher), sk, gcry_cipher_get_algo_keylen (algo));
    if (err != 0)
        return -1;
    err = gcry_cipher_setiv(*(cipher), iv, gcry_cipher_get_algo_blklen (algo));
    if (err != 0)
        return -1;
    return 0;
}
static inline gint
ssl_cipher_decrypt(gcry_cipher_hd_t *cipher, guchar * out, gint outl,
                   const guchar * in, gint inl)
{
    if ((*cipher) == (gcry_cipher_hd_t)-1)
    {
        if (in && inl)
            memcpy(out, in, outl < inl ? outl : inl);
        return 0;
    }
    return gcry_cipher_decrypt ( *(cipher), out, outl, in, inl);
}
static inline gint
ssl_get_digest_by_name(const gchar*name)
{
    return gcry_md_map_name(name);
}
static inline gint
ssl_get_cipher_by_name(const gchar* name)
{
    return gcry_cipher_map_name(name);
}

static inline void
ssl_cipher_cleanup(gcry_cipher_hd_t *cipher)
{
    if ((*cipher) != (gcry_cipher_hd_t)-1)
        gcry_cipher_close(*cipher);
    *cipher = NULL;
}

/* private key abstraction layer */
static inline gint
ssl_get_key_len(SSL_PRIVATE_KEY* pk) {return gcry_pk_get_nbits (pk); }

gcry_err_code_t
_gcry_rsa_decrypt (int algo, gcry_mpi_t *result, gcry_mpi_t *data,
                   gcry_mpi_t *skey, gint flags);

#define PUBKEY_FLAG_NO_BLINDING (1 << 0)

const gchar*
ssl_private_key_to_str(SSL_PRIVATE_KEY* pk)
{
    const gchar *str="NULL";
    size_t n;
    gchar *buf;

    if (!pk) return str;
#ifndef SSL_FAST
    n = gcry_sexp_sprint(pk, GCRYSEXP_FMT_ADVANCED, NULL, 0);
    buf = ep_alloc(n);
    n = gcry_sexp_sprint(pk, GCRYSEXP_FMT_ADVANCED, buf, n);
    str = buf;
#else /* SSL_FAST */
    str = "TO DO: dump mpi gcry_mpi_print()";
#endif /* SSL_FAST */

    return str;
}

/* decrypt data with private key. Store decrypted data directly into input
 * buffer */
int
ssl_private_decrypt(guint len, guchar* encr_data, SSL_PRIVATE_KEY* pk)
{
    gint rc;
    size_t decr_len;
    gcry_sexp_t  s_data, s_plain;
    gcry_mpi_t encr_mpi;
    size_t i, encr_len;
    guchar* decr_data_ptr;
    gcry_mpi_t text;
    decr_len = 0;
    encr_len = len;
    text=NULL;

    /* build up a mpi rappresentation for encrypted data */
    rc = gcry_mpi_scan(&encr_mpi, GCRYMPI_FMT_USG,encr_data, encr_len, &encr_len);
    if (rc != 0 ) {
        ssl_debug_printf("pcry_private_decrypt: can't convert encr_data to mpi (size %d):%s\n",
            len, gcry_strerror(rc));
        return 0;
    }

    /*ssl_debug_printf("pcry_private_decrypt: pk=%s\n", ssl_private_key_to_str(pk));*/

#ifndef SSL_FAST
    /* put the data into a simple list */
    rc = gcry_sexp_build(&s_data, NULL, "(enc-val(rsa(a%m)))", encr_mpi);
    if (rc != 0) {
        ssl_debug_printf("pcry_private_decrypt: can't build encr_sexp:%s \n",
             gcry_strerror(rc));
        return 0;
    }

    /* pass it to libgcrypt */
    rc = gcry_pk_decrypt(&s_plain, s_data, pk);
    gcry_sexp_release(s_data);
    if (rc != 0)
    {
        ssl_debug_printf("pcry_private_decrypt: can't decrypt key:%s\n",
            gcry_strerror(rc));
        goto out;
    }

    /* convert plain text sexp to mpi format */
    text = gcry_sexp_nth_mpi(s_plain, 0, 0);

    /* compute size requested for plaintext buffer */
    decr_len = len;
    if (gcry_mpi_print(GCRYMPI_FMT_USG, NULL, decr_len, &decr_len, text) != 0) {
        ssl_debug_printf("pcry_private_decrypt: can't compute decr size:%s\n",
            gcry_strerror(rc));
        decr_len = 0;
        goto out;
    }

    /* sanity check on out buffer */
    if (decr_len > len) {
        ssl_debug_printf("pcry_private_decrypt: decrypted data is too long ?!? (%" G_GSIZE_MODIFIER "u max %d)\n",
            decr_len, len);
        return 0;
    }

    /* write plain text to encrypted data buffer */
    decr_data_ptr = encr_data;
    if (gcry_mpi_print( GCRYMPI_FMT_USG, decr_data_ptr, decr_len, &decr_len,
            text) != 0) {
        ssl_debug_printf("pcry_private_decrypt: can't print decr data to mpi (size %" G_GSIZE_MODIFIER "u):%s\n",
            decr_len, gcry_strerror(rc));
        g_free(decr_data_ptr);
        decr_len = 0;
        goto out;
    }

    /* strip the padding*/
    rc = 0;
    for (i = 1; i < decr_len; i++) {
        if (decr_data_ptr[i] == 0) {
            rc = (gint) i+1;
            break;
        }
    }

    ssl_debug_printf("pcry_private_decrypt: stripping %d bytes, decr_len %" G_GSIZE_MODIFIER "u\n",
        rc, decr_len);
    ssl_print_data("decrypted_unstrip_pre_master", decr_data_ptr, decr_len);
    g_memmove(decr_data_ptr, &decr_data_ptr[rc], decr_len - rc);
    decr_len -= rc;

out:
    gcry_sexp_release(s_plain);
#else /* SSL_FAST */
    rc = _gcry_rsa_decrypt(0, &text,  &encr_mpi, pk,0);
    gcry_mpi_print( GCRYMPI_FMT_USG, 0, 0, &decr_len, text);

    /* sanity check on out buffer */
    if (decr_len > len) {
        ssl_debug_printf("pcry_private_decrypt: decrypted data is too long ?!? (%d max %d)\n",
            decr_len, len);
        return 0;
    }

    /* write plain text to newly allocated buffer */
    decr_data_ptr = encr_data;
    if (gcry_mpi_print( GCRYMPI_FMT_USG, decr_data_ptr, decr_len, &decr_len,
            text) != 0) {
        ssl_debug_printf("pcry_private_decrypt: can't print decr data to mpi (size %d):%s\n",
            decr_len, gcry_strerror(rc));
        return 0;
    }

    /* strip the padding*/
    rc = 0;
    for (i = 1; i < decr_len; i++) {
        if (decr_data_ptr[i] == 0) {
            rc = i+1;
            break;
        }
    }

    ssl_debug_printf("pcry_private_decrypt: stripping %d bytes, decr_len %d\n",
        rc, decr_len);
    ssl_print_data("decrypted_unstrip_pre_master", decr_data_ptr, decr_len);
    g_memmove(decr_data_ptr, &decr_data_ptr[rc], decr_len - rc);
    decr_len -= rc;
#endif /* SSL_FAST */
    gcry_mpi_release(text);
    return (int) decr_len;
}

/* stringinfo interface */
static gint
ssl_data_realloc(StringInfo* str, guint len)
{
    str->data = g_realloc(str->data, len);
    if (!str->data)
        return -1;
    str->data_len = len;
    return 0;
}

static gint
ssl_data_copy(StringInfo* dst, StringInfo* src)
{
    if (dst->data_len < src->data_len) {
      if (ssl_data_realloc(dst, src->data_len))
        return -1;
    }
    memcpy(dst->data, src->data, src->data_len);
    dst->data_len = src->data_len;
    return 0;
}

static const gchar *digests[]={
    "MD5",
    "SHA1",
    "SHA256",
    "SHA384"
};

static const gchar *ciphers[]={
    "DES",
    "3DES",
    "ARCFOUR", /* gnutls does not support rc4, but this should be 100% compatible*/
    "RC2",
    "IDEA",
    "AES",
    "AES256",
    "*UNKNOWN*"
};

static SslCipherSuite cipher_suites[]={
    {1,KEX_RSA,SIG_RSA,ENC_NULL,1,0,0,DIG_MD5,16,0, SSL_CIPHER_MODE_STREAM},
    {2,KEX_RSA,SIG_RSA,ENC_NULL,1,0,0,DIG_SHA,20,0, SSL_CIPHER_MODE_STREAM},
    {3,KEX_RSA,SIG_RSA,ENC_RC4,1,128,40,DIG_MD5,16,1, SSL_CIPHER_MODE_STREAM},
    {4,KEX_RSA,SIG_RSA,ENC_RC4,1,128,128,DIG_MD5,16,0, SSL_CIPHER_MODE_STREAM},
    {5,KEX_RSA,SIG_RSA,ENC_RC4,1,128,128,DIG_SHA,20,0, SSL_CIPHER_MODE_STREAM},
    {6,KEX_RSA,SIG_RSA,ENC_RC2,8,128,40,DIG_SHA,20,1, SSL_CIPHER_MODE_STREAM},
    {7,KEX_RSA,SIG_RSA,ENC_IDEA,8,128,128,DIG_SHA,20,0, SSL_CIPHER_MODE_STREAM},
    {8,KEX_RSA,SIG_RSA,ENC_DES,8,64,40,DIG_SHA,20,1, SSL_CIPHER_MODE_CBC},
    {9,KEX_RSA,SIG_RSA,ENC_DES,8,64,64,DIG_SHA,20,0, SSL_CIPHER_MODE_CBC},
    {10,KEX_RSA,SIG_RSA,ENC_3DES,8,192,192,DIG_SHA,20,0, SSL_CIPHER_MODE_CBC},
    {11,KEX_DH,SIG_DSS,ENC_DES,8,64,40,DIG_SHA,20,1, SSL_CIPHER_MODE_CBC},
    {12,KEX_DH,SIG_DSS,ENC_DES,8,64,64,DIG_SHA,20,0, SSL_CIPHER_MODE_CBC},
    {13,KEX_DH,SIG_DSS,ENC_3DES,8,192,192,DIG_SHA,20,0, SSL_CIPHER_MODE_CBC},
    {14,KEX_DH,SIG_RSA,ENC_DES,8,64,40,DIG_SHA,20,1, SSL_CIPHER_MODE_CBC},
    {15,KEX_DH,SIG_RSA,ENC_DES,8,64,64,DIG_SHA,20,0, SSL_CIPHER_MODE_CBC},
    {16,KEX_DH,SIG_RSA,ENC_3DES,8,192,192,DIG_SHA,20,0, SSL_CIPHER_MODE_CBC},
    {17,KEX_DH,SIG_DSS,ENC_DES,8,64,40,DIG_SHA,20,1, SSL_CIPHER_MODE_CBC},
    {18,KEX_DH,SIG_DSS,ENC_DES,8,64,64,DIG_SHA,20,0, SSL_CIPHER_MODE_CBC},
    {19,KEX_DH,SIG_DSS,ENC_3DES,8,192,192,DIG_SHA,20,0, SSL_CIPHER_MODE_CBC},
    {20,KEX_DH,SIG_RSA,ENC_DES,8,64,40,DIG_SHA,20,1, SSL_CIPHER_MODE_CBC},
    {21,KEX_DH,SIG_RSA,ENC_DES,8,64,64,DIG_SHA,20,0, SSL_CIPHER_MODE_CBC},
    {22,KEX_DH,SIG_RSA,ENC_3DES,8,192,192,DIG_SHA,20,0, SSL_CIPHER_MODE_CBC},
    {23,KEX_DH,SIG_NONE,ENC_RC4,1,128,40,DIG_MD5,16,1, SSL_CIPHER_MODE_STREAM},
    {24,KEX_DH,SIG_NONE,ENC_RC4,1,128,128,DIG_MD5,16,0, SSL_CIPHER_MODE_STREAM},
    {25,KEX_DH,SIG_NONE,ENC_DES,8,64,40,DIG_MD5,16,1, SSL_CIPHER_MODE_CBC},
    {26,KEX_DH,SIG_NONE,ENC_DES,8,64,64,DIG_MD5,16,0, SSL_CIPHER_MODE_CBC},
    {27,KEX_DH,SIG_NONE,ENC_3DES,8,192,192,DIG_MD5,16,0, SSL_CIPHER_MODE_CBC},
    {47,KEX_RSA,SIG_RSA,ENC_AES,16,128,128,DIG_SHA,20,0, SSL_CIPHER_MODE_CBC},
    {48,KEX_DH,SIG_DSS,ENC_AES,16,128,128,DIG_SHA,20,0, SSL_CIPHER_MODE_CBC},   /* TLS_DH_DSS_WITH_AES_128_CBC_SHA */
    {49,KEX_DH,SIG_RSA,ENC_AES,16,128,128,DIG_SHA,20,0, SSL_CIPHER_MODE_CBC},   /* TLS_DH_RSA_WITH_AES_128_CBC_SHA */
    {50,KEX_DH,SIG_DSS,ENC_AES,16,128,128,DIG_SHA,20,0, SSL_CIPHER_MODE_CBC},   /* TLS_DHE_DSS_WITH_AES_128_CBC_SHA */
    {51,KEX_DH, SIG_RSA,ENC_AES,16,128,128,DIG_SHA,20,0, SSL_CIPHER_MODE_CBC},
    {52,KEX_DH,SIG_NONE,ENC_AES,16,128,128,DIG_SHA,20,0, SSL_CIPHER_MODE_CBC},   /* TLS_DH_anon_WITH_AES_128_CBC_SHA */
    {53,KEX_RSA,SIG_RSA,ENC_AES256,16,256,256,DIG_SHA,20,0, SSL_CIPHER_MODE_CBC},
    {54,KEX_DH,SIG_DSS,ENC_AES256,16,256,256,DIG_SHA,20,0, SSL_CIPHER_MODE_CBC},   /* TLS_DH_DSS_WITH_AES_256_CBC_SHA */
    {55,KEX_DH,SIG_RSA,ENC_AES256,16,256,256,DIG_SHA,20,0, SSL_CIPHER_MODE_CBC},   /* TLS_DH_RSA_WITH_AES_256_CBC_SHA */
    {56,KEX_DH,SIG_DSS,ENC_AES256,16,256,256,DIG_SHA,20,0, SSL_CIPHER_MODE_CBC},   /* TLS_DHE_DSS_WITH_AES_256_CBC_SHA */
    {57,KEX_DH,SIG_RSA,ENC_AES256,16,256,256,DIG_SHA,20,0, SSL_CIPHER_MODE_CBC},   /* TLS_DHE_RSA_WITH_AES_256_CBC_SHA */
    {58,KEX_DH,SIG_NONE,ENC_AES256,16,256,256,DIG_SHA,20,0, SSL_CIPHER_MODE_CBC},   /* TLS_DH_anon_WITH_AES_256_CBC_SHA */
    {59,KEX_RSA,SIG_RSA,ENC_NULL,1,0,0,DIG_SHA256,32,0, SSL_CIPHER_MODE_STREAM},
    {60,KEX_RSA,SIG_RSA,ENC_AES,16,128,128,DIG_SHA256,32,0, SSL_CIPHER_MODE_CBC},
    {61,KEX_RSA,SIG_RSA,ENC_AES256,16,256,256,DIG_SHA256,32,0, SSL_CIPHER_MODE_CBC},
    {62,KEX_DH,SIG_DSS,ENC_AES,16,128,128,DIG_SHA256,32,0, SSL_CIPHER_MODE_CBC},   /* TLS_DH_DSS_WITH_AES_128_CBC_SHA256 */
    {63,KEX_DH,SIG_RSA,ENC_AES,16,128,128,DIG_SHA256,32,0, SSL_CIPHER_MODE_CBC},   /* TLS_DH_RSA_WITH_AES_128_CBC_SHA256 */
    {64,KEX_DH,SIG_DSS,ENC_AES,16,128,128,DIG_SHA256,32,0, SSL_CIPHER_MODE_CBC},   /* TLS_DHE_DSS_WITH_AES_128_CBC_SHA256 */
    {96,KEX_RSA,SIG_RSA,ENC_RC4,1,128,56,DIG_MD5,16,1, SSL_CIPHER_MODE_STREAM},
    {97,KEX_RSA,SIG_RSA,ENC_RC2,1,128,56,DIG_MD5,16,1, SSL_CIPHER_MODE_STREAM},
    {98,KEX_RSA,SIG_RSA,ENC_DES,8,64,64,DIG_SHA,20,1, SSL_CIPHER_MODE_STREAM},
    {99,KEX_DH,SIG_DSS,ENC_DES,8,64,64,DIG_SHA,16,1, SSL_CIPHER_MODE_CBC},
    {100,KEX_RSA,SIG_RSA,ENC_RC4,1,128,56,DIG_SHA,20,1, SSL_CIPHER_MODE_STREAM},
    {101,KEX_DH,SIG_DSS,ENC_RC4,1,128,56,DIG_SHA,20,1, SSL_CIPHER_MODE_STREAM},
    {102,KEX_DH,SIG_DSS,ENC_RC4,1,128,128,DIG_SHA,20,0, SSL_CIPHER_MODE_STREAM},
    {103,KEX_DH,SIG_RSA,ENC_AES,16,128,128,DIG_SHA256,32,0, SSL_CIPHER_MODE_CBC},   /* TLS_DHE_RSA_WITH_AES_128_CBC_SHA256 */
    {104,KEX_DH,SIG_DSS,ENC_AES256,16,256,256,DIG_SHA256,32,0, SSL_CIPHER_MODE_CBC},   /* TLS_DH_DSS_WITH_AES_256_CBC_SHA256 */
    {105,KEX_DH,SIG_RSA,ENC_AES256,16,256,256,DIG_SHA256,32,0, SSL_CIPHER_MODE_CBC},   /* TLS_DH_RSA_WITH_AES_256_CBC_SHA256 */
    {106,KEX_DH,SIG_DSS,ENC_AES256,16,256,256,DIG_SHA256,32,0, SSL_CIPHER_MODE_CBC},   /* TLS_DHE_DSS_WITH_AES_256_CBC_SHA256 */
    {107,KEX_DH,SIG_RSA,ENC_AES256,16,256,256,DIG_SHA256,32,0, SSL_CIPHER_MODE_CBC},
    {108,KEX_DH,SIG_NONE,ENC_AES,16,128,128,DIG_SHA256,32,0, SSL_CIPHER_MODE_CBC},   /* TLS_DH_anon_WITH_AES_128_CBC_SHA256 */
    {109,KEX_DH,SIG_NONE,ENC_AES256,16,256,256,DIG_SHA256,32,0, SSL_CIPHER_MODE_CBC},   /* TLS_DH_anon_WITH_AES_256_CBC_SHA256 */
    /*{138,KEX_PSK,SIG_RSA,ENC_RC4,16,128,128,DIG_SHA,20,0, SSL_CIPHER_MODE_CBC},*/
    {139,KEX_PSK,SIG_RSA,ENC_3DES,8,192,192,DIG_SHA,20,0, SSL_CIPHER_MODE_CBC},
    {140,KEX_PSK,SIG_RSA,ENC_AES,16,128,128,DIG_SHA,20,0, SSL_CIPHER_MODE_CBC},
    {141,KEX_PSK,SIG_RSA,ENC_AES256,16,256,256,DIG_SHA,20,0, SSL_CIPHER_MODE_CBC},
    {49187,KEX_DH,SIG_DSS,ENC_AES,16,128,128,DIG_SHA256,32,0, SSL_CIPHER_MODE_CBC},   /* TLS_ECDHE_ECDSA_WITH_AES_128_CBC_SHA256 */
    {49188,KEX_DH,SIG_DSS,ENC_AES256,16,256,256,DIG_SHA384,48,0, SSL_CIPHER_MODE_CBC},   /* TLS_ECDHE_ECDSA_WITH_AES_256_CBC_SHA384 */
    {49189,KEX_DH,SIG_DSS,ENC_AES,16,128,128,DIG_SHA256,32,0, SSL_CIPHER_MODE_CBC},   /* TLS_ECDH_ECDSA_WITH_AES_128_CBC_SHA256 */
    {49190,KEX_DH,SIG_DSS,ENC_AES256,16,256,256,DIG_SHA384,48,0, SSL_CIPHER_MODE_CBC},   /* TLS_ECDH_ECDSA_WITH_AES_256_CBC_SHA384 */
    {49191,KEX_DH,SIG_RSA,ENC_AES,16,128,128,DIG_SHA256,32,0, SSL_CIPHER_MODE_CBC},   /* TLS_ECDHE_RSA_WITH_AES_128_CBC_SHA256 */
    {49192,KEX_DH,SIG_RSA,ENC_AES256,16,256,256,DIG_SHA384,48,0, SSL_CIPHER_MODE_CBC},   /* TLS_ECDHE_RSA_WITH_AES_256_CBC_SHA384 */
    {49193,KEX_DH,SIG_RSA,ENC_AES,16,128,128,DIG_SHA256,32,0, SSL_CIPHER_MODE_CBC},   /* TLS_ECDH_RSA_WITH_AES_128_CBC_SHA256 */
    {49194,KEX_DH,SIG_RSA,ENC_AES256,16,256,256,DIG_SHA384,48,0, SSL_CIPHER_MODE_CBC},   /* TLS_ECDH_RSA_WITH_AES_256_CBC_SHA384 */
    {-1, 0,0,0,0,0,0,0,0,0, 0}
};

#define MAX_BLOCK_SIZE 16
#define MAX_KEY_SIZE 32

int
ssl_find_cipher(int num,SslCipherSuite* cs)
{
    SslCipherSuite *c;

    for(c=cipher_suites;c->number!=-1;c++){
        if(c->number==num){
            *cs=*c;
            return 0;
        }
    }

    return -1;
}

static gint
tls_hash(StringInfo* secret, StringInfo* seed, gint md, StringInfo* out)
{
    guint8 *ptr;
    guint left;
    gint tocpy;
    guint8 *A;
    guint8 _A[48],tmp[48];
    guint A_l,tmp_l;
    SSL_HMAC hm;
    ptr=out->data;
    left=out->data_len;


    ssl_print_string("tls_hash: hash secret", secret);
    ssl_print_string("tls_hash: hash seed", seed);
    A=seed->data;
    A_l=seed->data_len;

    while(left){
        ssl_hmac_init(&hm,secret->data,secret->data_len,md);
        ssl_hmac_update(&hm,A,A_l);
        ssl_hmac_final(&hm,_A,&A_l);
        ssl_hmac_cleanup(&hm);
        A=_A;

        ssl_hmac_init(&hm,secret->data,secret->data_len,md);
        ssl_hmac_update(&hm,A,A_l);
        ssl_hmac_update(&hm,seed->data,seed->data_len);
        ssl_hmac_final(&hm,tmp,&tmp_l);
        ssl_hmac_cleanup(&hm);

        tocpy=MIN(left,tmp_l);
        memcpy(ptr,tmp,tocpy);
        ptr+=tocpy;
        left-=tocpy;
    }

    ssl_print_string("hash out", out);
    return (0);
}

static gint
tls_prf(StringInfo* secret, const gchar *usage,
        StringInfo* rnd1, StringInfo* rnd2, StringInfo* out)
{
    StringInfo seed, sha_out, md5_out;
    guint8 *ptr;
    StringInfo s1, s2;
    guint i,s_l, r;
    size_t usage_len;
    r=-1;
    usage_len = strlen(usage);

    /* initalize buffer for sha, md5 random seed*/
    if (ssl_data_alloc(&sha_out, MAX(out->data_len,20)) < 0) {
        ssl_debug_printf("tls_prf: can't allocate sha out\n");
        return -1;
    }
    if (ssl_data_alloc(&md5_out, MAX(out->data_len,16)) < 0) {
        ssl_debug_printf("tls_prf: can't allocate md5 out\n");
        goto free_sha;
    }
    if (ssl_data_alloc(&seed, usage_len+rnd1->data_len+rnd2->data_len) < 0) {
        ssl_debug_printf("tls_prf: can't allocate rnd %d\n",
                         (int) (usage_len+rnd1->data_len+rnd2->data_len));
        goto free_md5;
    }

    ptr=seed.data;
    memcpy(ptr,usage,usage_len); ptr+=usage_len;
    memcpy(ptr,rnd1->data,rnd1->data_len); ptr+=rnd1->data_len;
    memcpy(ptr,rnd2->data,rnd2->data_len); ptr+=rnd2->data_len;

    /* initalize buffer for client/server seeds*/
    s_l=secret->data_len/2 + secret->data_len%2;
    if (ssl_data_alloc(&s1, s_l) < 0) {
        ssl_debug_printf("tls_prf: can't allocate secret %d\n", s_l);
        goto free_seed;
    }
    if (ssl_data_alloc(&s2, s_l) < 0) {
        ssl_debug_printf("tls_prf: can't allocate secret(2) %d\n", s_l);
        goto free_s1;
    }

    memcpy(s1.data,secret->data,s_l);
    memcpy(s2.data,secret->data + (secret->data_len - s_l),s_l);

    ssl_debug_printf("tls_prf: tls_hash(md5 secret_len %d seed_len %d )\n", s1.data_len, seed.data_len);
    if(tls_hash(&s1,&seed,ssl_get_digest_by_name("MD5"),&md5_out) != 0)
        goto free_all;
    ssl_debug_printf("tls_prf: tls_hash(sha)\n");
    if(tls_hash(&s2,&seed,ssl_get_digest_by_name("SHA1"),&sha_out) != 0)
        goto free_all;

    for(i=0;i<out->data_len;i++)
      out->data[i]=md5_out.data[i] ^ sha_out.data[i];
    r =0;

    ssl_print_string("PRF out",out);
free_all:
    g_free(s2.data);
free_s1:
    g_free(s1.data);
free_seed:
    g_free(seed.data);
free_md5:
    g_free(md5_out.data);
free_sha:
    g_free(sha_out.data);
    return r;
}

static gint
tls12_prf(gint md, StringInfo* secret, const gchar* usage, StringInfo* rnd1, StringInfo* rnd2, StringInfo* out)
{
    StringInfo label_seed;
    size_t usage_len;

    usage_len = strlen(usage);
    if (ssl_data_alloc(&label_seed, usage_len+rnd1->data_len+rnd2->data_len) < 0) {
        ssl_debug_printf("tls12_prf: can't allocate label_seed\n");
        return -1;
    }
    memcpy(label_seed.data, usage, usage_len);
    memcpy(label_seed.data+usage_len, rnd1->data, rnd1->data_len);
    memcpy(label_seed.data+usage_len+rnd1->data_len, rnd2->data, rnd2->data_len);

    ssl_debug_printf("tls12_prf: tls_hash(hash_alg %s secret_len %d seed_len %d )\n", gcry_md_algo_name(md), secret->data_len, label_seed.data_len);
    if (tls_hash(secret, &label_seed, md, out) != 0){
        g_free(label_seed.data);
        return -1;
    }
    ssl_print_string("PRF out", out);
    return 0;
}

static gint
ssl3_generate_export_iv(StringInfo* r1,
        StringInfo* r2, StringInfo* out)
{
    SSL_MD5_CTX md5;
    guint8 tmp[16];

    ssl_md5_init(&md5);
    ssl_md5_update(&md5,r1->data,r1->data_len);
    ssl_md5_update(&md5,r2->data,r2->data_len);
    ssl_md5_final(tmp,&md5);
    ssl_md5_cleanup(&md5);

    memcpy(out->data,tmp,out->data_len);
    ssl_print_string("export iv", out);

    return(0);
}

static gint
ssl3_prf(StringInfo* secret, const gchar* usage,
        StringInfo* r1,
        StringInfo* r2,StringInfo* out)
{
    SSL_MD5_CTX md5;
    SSL_SHA_CTX sha;
    StringInfo *rnd1,*rnd2;
    guint off;
    gint i=0,j;
    guint8 buf[20];

    rnd1=r1; rnd2=r2;

    for(off=0;off<out->data_len;off+=16){
        guchar outbuf[16];
        gint tocpy;
        i++;

        ssl_debug_printf("ssl3_prf: sha1_hash(%d)\n",i);
        /* A, BB, CCC,  ... */
        for(j=0;j<i;j++){
            buf[j]=64+i;
        }

        ssl_sha_init(&sha);
        ssl_sha_update(&sha,buf,i);
        ssl_sha_update(&sha,secret->data,secret->data_len);

        if(!strcmp(usage,"client write key") || !strcmp(usage,"server write key")){
            ssl_sha_update(&sha,rnd2->data,rnd2->data_len);
            ssl_sha_update(&sha,rnd1->data,rnd1->data_len);
        }
        else{
            ssl_sha_update(&sha,rnd1->data,rnd1->data_len);
            ssl_sha_update(&sha,rnd2->data,rnd2->data_len);
        }

        ssl_sha_final(buf,&sha);
        ssl_sha_cleanup(&sha);

        ssl_debug_printf("ssl3_prf: md5_hash(%d) datalen %d\n",i,
            secret->data_len);
        ssl_md5_init(&md5);
        ssl_md5_update(&md5,secret->data,secret->data_len);
        ssl_md5_update(&md5,buf,20);
        ssl_md5_final(outbuf,&md5);
        ssl_md5_cleanup(&md5);

        tocpy=MIN(out->data_len-off,16);
        memcpy(out->data+off,outbuf,tocpy);
    }

    return(0);
}

static gint prf(SslDecryptSession* ssl,StringInfo* secret,gchar* usage,StringInfo* rnd1,StringInfo* rnd2,StringInfo* out)
{
    gint ret;
    if (ssl->version_netorder==SSLV3_VERSION){
        ret = ssl3_prf(secret,usage,rnd1,rnd2,out);
    }else if (ssl->version_netorder==TLSV1_VERSION || ssl->version_netorder==TLSV1DOT1_VERSION || 
            ssl->version_netorder==DTLSV1DOT0_VERSION || ssl->version_netorder==DTLSV1DOT0_VERSION_NOT){
        ret = tls_prf(secret,usage,rnd1,rnd2,out);
    }else{
        if (ssl->cipher_suite.dig == DIG_SHA384){
            ret = tls12_prf(GCRY_MD_SHA384, secret, usage, rnd1, rnd2, out);
        }else{
            ret = tls12_prf(GCRY_MD_SHA256, secret, usage, rnd1, rnd2, out);
        }
    }
    return ret;
}

static SslFlow*
ssl_create_flow(void)
{
  SslFlow *flow;

  flow = se_alloc(sizeof(SslFlow));
  flow->byte_seq = 0;
  flow->flags = 0;
  flow->multisegment_pdus = se_tree_create_non_persistent(EMEM_TREE_TYPE_RED_BLACK, "ssl_multisegment_pdus");
  return flow;
}

#ifdef HAVE_LIBZ
/* memory allocation functions for zlib initialization */
static void* ssl_zalloc(void* opaque _U_, unsigned int no, unsigned int size)
{
    return g_malloc0(no*size);
}
static void ssl_zfree(void* opaque _U_, void* addr)
{
    g_free(addr);
}
#endif

static SslDecompress*
ssl_create_decompressor(gint compression)
{
    SslDecompress *decomp;
#ifdef HAVE_LIBZ
    int err;
#endif

    if (compression == 0) return NULL;
    ssl_debug_printf("ssl_create_decompressor: compression method %d\n", compression);
    decomp = se_alloc(sizeof(SslDecompress));
    decomp->compression = compression;
    switch (decomp->compression) {
#ifdef HAVE_LIBZ
        case 1:  /* DEFLATE */
            decomp->istream.zalloc = ssl_zalloc;
            decomp->istream.zfree = ssl_zfree;
            decomp->istream.opaque = Z_NULL;
            decomp->istream.next_in = Z_NULL;
            decomp->istream.next_out = Z_NULL;
            decomp->istream.avail_in = 0;
            decomp->istream.avail_out = 0;
            err = inflateInit_(&decomp->istream, ZLIB_VERSION, sizeof(z_stream));
            if (err != Z_OK) {
                ssl_debug_printf("ssl_create_decompressor: inflateInit_() failed - %d\n", err);
                return NULL;
            }
            break;
#endif
        default:
            ssl_debug_printf("ssl_create_decompressor: unsupported compression method %d\n", decomp->compression);
            return NULL;
    }
    return decomp;
}

static SslDecoder*
ssl_create_decoder(SslCipherSuite *cipher_suite, gint compression,
        guint8 *mk, guint8 *sk, guint8 *iv)
{
    SslDecoder *dec;
    gint ciph;
    ciph=0;

    dec = se_alloc0(sizeof(SslDecoder));
    /* Find the SSLeay cipher */
    if(cipher_suite->enc!=ENC_NULL) {
        ssl_debug_printf("ssl_create_decoder CIPHER: %s\n", ciphers[cipher_suite->enc-0x30]);
        ciph=ssl_get_cipher_by_name(ciphers[cipher_suite->enc-0x30]);
    } else {
        ssl_debug_printf("ssl_create_decoder CIPHER: %s\n", "NULL");
        ciph = -1;
    }
    if (ciph == 0) {
        ssl_debug_printf("ssl_create_decoder can't find cipher %s\n",
            ciphers[(cipher_suite->enc-0x30) > 7 ? 7 : (cipher_suite->enc-0x30)]);
        return NULL;
    }

    /* init mac buffer: mac storage is embedded into decoder struct to save a
     memory allocation and waste samo more memory*/
    dec->cipher_suite=cipher_suite;
    dec->compression = compression;
    dec->mac_key.data = dec->_mac_key;
    ssl_data_set(&dec->mac_key, mk, cipher_suite->dig_len);
    dec->seq = 0;
    dec->decomp = ssl_create_decompressor(compression);
    dec->flow = ssl_create_flow();

    if (dec->evp)
        ssl_cipher_cleanup(&dec->evp);

    if (ssl_cipher_init(&dec->evp,ciph,sk,iv,cipher_suite->mode) < 0) {
        ssl_debug_printf("ssl_create_decoder: can't create cipher id:%d mode:%d\n",
            ciph, cipher_suite->mode);
        return NULL;
    }

    ssl_debug_printf("decoder initialized (digest len %d)\n", cipher_suite->dig_len);
    return dec;
}

int
ssl_generate_keyring_material(SslDecryptSession*ssl_session)
{
    StringInfo key_block;
    guint8 _iv_c[MAX_BLOCK_SIZE],_iv_s[MAX_BLOCK_SIZE];
    guint8 _key_c[MAX_KEY_SIZE],_key_s[MAX_KEY_SIZE];
    gint needed;
    guint8 *ptr,*c_wk,*s_wk,*c_mk,*s_mk,*c_iv = _iv_c,*s_iv = _iv_s;

    /* check for enough info to proced */
    guint need_all = SSL_CIPHER|SSL_CLIENT_RANDOM|SSL_SERVER_RANDOM|SSL_VERSION;
    guint need_any = SSL_MASTER_SECRET | SSL_PRE_MASTER_SECRET;
    if (((ssl_session->state & need_all) != need_all) || ((ssl_session->state & need_any) == 0)) {
        ssl_debug_printf("ssl_generate_keyring_material not enough data to generate key "
                         "(0x%02X required 0x%02X or 0x%02X)\n", ssl_session->state,
                         need_all|SSL_MASTER_SECRET, need_all|SSL_PRE_MASTER_SECRET);
        return -1;
    }

    /* if master_key is not yet generate, create it now*/
    if (!(ssl_session->state & SSL_MASTER_SECRET)) {
        ssl_debug_printf("ssl_generate_keyring_material:PRF(pre_master_secret)\n");
        ssl_print_string("pre master secret",&ssl_session->pre_master_secret);
        ssl_print_string("client random",&ssl_session->client_random);
        ssl_print_string("server random",&ssl_session->server_random);
        if (prf(ssl_session,&ssl_session->pre_master_secret,"master secret",
                &ssl_session->client_random,
                &ssl_session->server_random, &ssl_session->master_secret)) {
            ssl_debug_printf("ssl_generate_keyring_material can't generate master_secret\n");
            return -1;
        }
        ssl_print_string("master secret",&ssl_session->master_secret);

        /* the pre-master secret has been 'consumend' so we must clear it now */
        ssl_session->state &= ~SSL_PRE_MASTER_SECRET;
        ssl_session->state |= SSL_MASTER_SECRET;
    }

    /* Compute the key block. First figure out how much data we need*/
    needed=ssl_session->cipher_suite.dig_len*2;
    needed+=ssl_session->cipher_suite.bits / 4;
    if(ssl_session->cipher_suite.block>1)
        needed+=ssl_session->cipher_suite.block*2;

    key_block.data_len = needed;
    key_block.data = g_malloc(needed);
    ssl_debug_printf("ssl_generate_keyring_material sess key generation\n");
    if (prf(ssl_session,&ssl_session->master_secret,"key expansion",
            &ssl_session->server_random,&ssl_session->client_random,
            &key_block)) {
        ssl_debug_printf("ssl_generate_keyring_material can't generate key_block\n");
        goto fail;
    }
    ssl_print_string("key expansion", &key_block);

    ptr=key_block.data;
    c_mk=ptr; ptr+=ssl_session->cipher_suite.dig_len;
    s_mk=ptr; ptr+=ssl_session->cipher_suite.dig_len;

    c_wk=ptr; ptr+=ssl_session->cipher_suite.eff_bits/8;
    s_wk=ptr; ptr+=ssl_session->cipher_suite.eff_bits/8;

    if(ssl_session->cipher_suite.block>1){
        c_iv=ptr; ptr+=ssl_session->cipher_suite.block;
        s_iv=ptr; ptr+=ssl_session->cipher_suite.block;
    }

    if(ssl_session->cipher_suite.export){
        StringInfo iv_c,iv_s;
        StringInfo key_c,key_s;
        StringInfo k;

        if(ssl_session->cipher_suite.block>1){

            /* We only have room for MAX_BLOCK_SIZE bytes IVs, but that's
             all we should need. This is a sanity check */
            if(ssl_session->cipher_suite.block>MAX_BLOCK_SIZE) {
                ssl_debug_printf("ssl_generate_keyring_material cipher suite block must be at most %d nut is %d\n",
                    MAX_BLOCK_SIZE, ssl_session->cipher_suite.block);
                goto fail;
            }

            iv_c.data = _iv_c;
            iv_c.data_len = ssl_session->cipher_suite.block;
            iv_s.data = _iv_s;
            iv_s.data_len = ssl_session->cipher_suite.block;

            if(ssl_session->version_netorder==SSLV3_VERSION){
                ssl_debug_printf("ssl_generate_keyring_material ssl3_generate_export_iv\n");
                if (ssl3_generate_export_iv(&ssl_session->client_random,
                        &ssl_session->server_random,&iv_c)) {
                    ssl_debug_printf("ssl_generate_keyring_material can't generate sslv3 client iv\n");
                    goto fail;
                }
                ssl_debug_printf("ssl_generate_keyring_material ssl3_generate_export_iv(2)\n");
                if (ssl3_generate_export_iv(&ssl_session->server_random,
                        &ssl_session->client_random,&iv_s)) {
                    ssl_debug_printf("ssl_generate_keyring_material can't generate sslv3 server iv\n");
                    goto fail;
                }
            }
            else{
                guint8 _iv_block[MAX_BLOCK_SIZE * 2];
                StringInfo iv_block;
                StringInfo key_null;
                guint8 _key_null;

                key_null.data = &_key_null;
                key_null.data_len = 0;

                iv_block.data = _iv_block;
                iv_block.data_len = ssl_session->cipher_suite.block*2;

                ssl_debug_printf("ssl_generate_keyring_material prf(iv_block)\n");
                if(prf(ssl_session,&key_null, "IV block",
                        &ssl_session->client_random,
                        &ssl_session->server_random,&iv_block)) {
                    ssl_debug_printf("ssl_generate_keyring_material can't generate tls31 iv block\n");
                    goto fail;
                }

                memcpy(_iv_c,iv_block.data,ssl_session->cipher_suite.block);
                memcpy(_iv_s,iv_block.data+ssl_session->cipher_suite.block,
                    ssl_session->cipher_suite.block);
            }

            c_iv=_iv_c;
            s_iv=_iv_s;
        }

        if (ssl_session->version_netorder==SSLV3_VERSION){

            SSL_MD5_CTX md5;
            ssl_debug_printf("ssl_generate_keyring_material MD5(client_random)\n");

            ssl_md5_init(&md5);
            ssl_md5_update(&md5,c_wk,ssl_session->cipher_suite.eff_bits/8);
            ssl_md5_update(&md5,ssl_session->client_random.data,
                ssl_session->client_random.data_len);
            ssl_md5_update(&md5,ssl_session->server_random.data,
                ssl_session->server_random.data_len);
            ssl_md5_final(_key_c,&md5);
            ssl_md5_cleanup(&md5);
            c_wk=_key_c;

            ssl_md5_init(&md5);
            ssl_debug_printf("ssl_generate_keyring_material MD5(server_random)\n");
            ssl_md5_update(&md5,s_wk,ssl_session->cipher_suite.eff_bits/8);
            ssl_md5_update(&md5,ssl_session->server_random.data,
                ssl_session->server_random.data_len);
            ssl_md5_update(&md5,ssl_session->client_random.data,
                ssl_session->client_random.data_len);
            ssl_md5_final(_key_s,&md5);
            ssl_md5_cleanup(&md5);
            s_wk=_key_s;
        }
        else{
            key_c.data = _key_c;
            key_c.data_len = sizeof(_key_c);
            key_s.data = _key_s;
            key_s.data_len = sizeof(_key_s);

            k.data = c_wk;
            k.data_len = ssl_session->cipher_suite.eff_bits/8;
            ssl_debug_printf("ssl_generate_keyring_material PRF(key_c)\n");
            if (prf(ssl_session,&k,"client write key",
                    &ssl_session->client_random,
                    &ssl_session->server_random, &key_c)) {
                ssl_debug_printf("ssl_generate_keyring_material can't generate tll31 server key \n");
                goto fail;
            }
            c_wk=_key_c;

            k.data = s_wk;
            k.data_len = ssl_session->cipher_suite.eff_bits/8;
            ssl_debug_printf("ssl_generate_keyring_material PRF(key_s)\n");
            if(prf(ssl_session,&k,"server write key",
                    &ssl_session->client_random,
                    &ssl_session->server_random, &key_s)) {
                ssl_debug_printf("ssl_generate_keyring_material can't generate tll31 client key \n");
                goto fail;
            }
            s_wk=_key_s;
        }
    }

    /* show key material info */
    ssl_print_data("Client MAC key",c_mk,ssl_session->cipher_suite.dig_len);
    ssl_print_data("Server MAC key",s_mk,ssl_session->cipher_suite.dig_len);
    ssl_print_data("Client Write key",c_wk,ssl_session->cipher_suite.bits/8);
    ssl_print_data("Server Write key",s_wk,ssl_session->cipher_suite.bits/8);

    if(ssl_session->cipher_suite.block>1) {
        ssl_print_data("Client Write IV",c_iv,ssl_session->cipher_suite.block);
        ssl_print_data("Server Write IV",s_iv,ssl_session->cipher_suite.block);
    }
    else {
        ssl_print_data("Client Write IV",c_iv,8);
        ssl_print_data("Server Write IV",s_iv,8);
    }

    /* create both client and server ciphers*/
    ssl_debug_printf("ssl_generate_keyring_material ssl_create_decoder(client)\n");
    ssl_session->client_new = ssl_create_decoder(&ssl_session->cipher_suite, ssl_session->compression, c_mk, c_wk, c_iv);
    if (!ssl_session->client_new) {
        ssl_debug_printf("ssl_generate_keyring_material can't init client decoder\n");
        goto fail;
    }
    ssl_debug_printf("ssl_generate_keyring_material ssl_create_decoder(server)\n");
    ssl_session->server_new = ssl_create_decoder(&ssl_session->cipher_suite, ssl_session->compression, s_mk, s_wk, s_iv);
    if (!ssl_session->server_new) {
        ssl_debug_printf("ssl_generate_keyring_material can't init client decoder\n");
        goto fail;
    }

    ssl_debug_printf("ssl_generate_keyring_material: client seq %d, server seq %d\n",
        ssl_session->client_new->seq, ssl_session->server_new->seq);
    g_free(key_block.data);
    ssl_session->state |= SSL_HAVE_SESSION_KEY;
    return 0;

fail:
    g_free(key_block.data);
    return -1;
}

void
ssl_change_cipher(SslDecryptSession *ssl_session, gboolean server)
{
    ssl_debug_printf("ssl_change_cipher %s\n", (server)?"SERVER":"CLIENT");
    if (server) {
        ssl_session->server = ssl_session->server_new;
        ssl_session->server_new = NULL;
    } else {
        ssl_session->client = ssl_session->client_new;
        ssl_session->client_new = NULL;
    }
}

int
ssl_decrypt_pre_master_secret(SslDecryptSession*ssl_session,
    StringInfo* encrypted_pre_master, SSL_PRIVATE_KEY *pk)
{
    gint i;

    if(ssl_session->cipher_suite.kex == KEX_DH) {
        ssl_debug_printf("ssl_decrypt_pre_master_secret session uses DH (%d) key exchange, which is impossible to decrypt\n",
            KEX_DH);
        return -1;
    } else if(ssl_session->cipher_suite.kex != KEX_RSA) {
         ssl_debug_printf("ssl_decrypt_pre_master_secret key exchange %d different from KEX_RSA (%d)\n",
            ssl_session->cipher_suite.kex, KEX_RSA);
        return -1;
    }

    /* with tls key loading will fail if not rsa type, so no need to check*/
    ssl_print_string("pre master encrypted",encrypted_pre_master);
    ssl_debug_printf("ssl_decrypt_pre_master_secret:RSA_private_decrypt\n");
    i=ssl_private_decrypt(encrypted_pre_master->data_len,
        encrypted_pre_master->data, pk);

    if (i!=48) {
        ssl_debug_printf("ssl_decrypt_pre_master_secret wrong "
            "pre_master_secret length (%d, expected %d)\n", i, 48);
        return -1;
    }

    /* the decrypted data has been written into the pre_master key buffer */
    ssl_session->pre_master_secret.data = encrypted_pre_master->data;
    ssl_session->pre_master_secret.data_len=48;
    ssl_print_string("pre master secret",&ssl_session->pre_master_secret);

    /* Remove the master secret if it was there.
       This forces keying material regeneration in
       case we're renegotiating */
    ssl_session->state &= ~(SSL_MASTER_SECRET|SSL_HAVE_SESSION_KEY);
    ssl_session->state |= SSL_PRE_MASTER_SECRET;
    return 0;
}

/* convert network byte order 32 byte number to right-aligned host byte order *
 * 8 bytes buffer */
static gint fmt_seq(guint32 num, guint8* buf)
{
    guint32 netnum;

    memset(buf,0,8);
    netnum=g_htonl(num);
    memcpy(buf+4,&netnum,4);

    return(0);
}

static gint
tls_check_mac(SslDecoder*decoder, gint ct, gint ver, guint8* data,
        guint32 datalen, guint8* mac)
{
    SSL_HMAC hm;
    gint md;
    guint32 len;
    guint8 buf[48];
    gint16 temp;

    md=ssl_get_digest_by_name(digests[decoder->cipher_suite->dig-0x40]);
    ssl_debug_printf("tls_check_mac mac type:%s md %d\n",
        digests[decoder->cipher_suite->dig-0x40], md);

    if (ssl_hmac_init(&hm,decoder->mac_key.data,decoder->mac_key.data_len,md) != 0)
        return -1;;

    /* hash sequence number */
    fmt_seq(decoder->seq,buf);

    decoder->seq++;

    ssl_hmac_update(&hm,buf,8);

    /* hash content type */
    buf[0]=ct;
    ssl_hmac_update(&hm,buf,1);

    /* hash version,data length and data*/
    /* *((gint16*)buf) = g_htons(ver); */
    temp = g_htons(ver);
    memcpy(buf, &temp, 2);
    ssl_hmac_update(&hm,buf,2);

    /* *((gint16*)buf) = g_htons(datalen); */
    temp = g_htons(datalen);
    memcpy(buf, &temp, 2);
    ssl_hmac_update(&hm,buf,2);
    ssl_hmac_update(&hm,data,datalen);

    /* get digest and digest len*/
    ssl_hmac_final(&hm,buf,&len);
    ssl_hmac_cleanup(&hm);
    ssl_print_data("Mac", buf, len);
    if(memcmp(mac,buf,len))
        return -1;

    return 0;
}

int
ssl3_check_mac(SslDecoder*decoder,int ct,guint8* data,
        guint32 datalen, guint8* mac)
{
    SSL_MD mc;
    gint md;
    guint32 len;
    guint8 buf[64],dgst[20];
    gint pad_ct;
    gint16 temp;

    pad_ct=(decoder->cipher_suite->dig==DIG_SHA)?40:48;

    /* get cipher used for digest comptuation */
    md=ssl_get_digest_by_name(digests[decoder->cipher_suite->dig-0x40]);
    if (ssl_md_init(&mc,md) !=0)
        return -1;

    /* do hash computation on data && padding */
    ssl_md_update(&mc,decoder->mac_key.data,decoder->mac_key.data_len);

    /* hash padding*/
    memset(buf,0x36,pad_ct);
    ssl_md_update(&mc,buf,pad_ct);

    /* hash sequence number */
    fmt_seq(decoder->seq,buf);
    decoder->seq++;
    ssl_md_update(&mc,buf,8);

    /* hash content type */
    buf[0]=ct;
    ssl_md_update(&mc,buf,1);

    /* hash data length in network byte order and data*/
    /* *((gint16* )buf) = g_htons(datalen); */
    temp = g_htons(datalen);
    memcpy(buf, &temp, 2);
    ssl_md_update(&mc,buf,2);
    ssl_md_update(&mc,data,datalen);

    /* get partial digest */
    ssl_md_final(&mc,dgst,&len);
    ssl_md_cleanup(&mc);

    ssl_md_init(&mc,md);

    /* hash mac key */
    ssl_md_update(&mc,decoder->mac_key.data,decoder->mac_key.data_len);

    /* hash padding and partial digest*/
    memset(buf,0x5c,pad_ct);
    ssl_md_update(&mc,buf,pad_ct);
    ssl_md_update(&mc,dgst,len);

    ssl_md_final(&mc,dgst,&len);
    ssl_md_cleanup(&mc);

    if(memcmp(mac,dgst,len))
        return -1;

    return(0);
}

static gint
dtls_check_mac(SslDecoder*decoder, gint ct,int ver, guint8* data,
        guint32 datalen, guint8* mac)
{
    SSL_HMAC hm;
    gint md;
    guint32 len;
    guint8 buf[20];
    gint16 temp;

    md=ssl_get_digest_by_name(digests[decoder->cipher_suite->dig-0x40]);
    ssl_debug_printf("dtls_check_mac mac type:%s md %d\n",
        digests[decoder->cipher_suite->dig-0x40], md);

    if (ssl_hmac_init(&hm,decoder->mac_key.data,decoder->mac_key.data_len,md) != 0)
        return -1;
    ssl_debug_printf("dtls_check_mac seq: %d epoch: %d\n",decoder->seq,decoder->epoch);
    /* hash sequence number */
    fmt_seq(decoder->seq,buf);
    buf[0]=decoder->epoch>>8;
    buf[1]=(guint8)decoder->epoch;

    ssl_hmac_update(&hm,buf,8);

    /* hash content type */
    buf[0]=ct;
    ssl_hmac_update(&hm,buf,1);

    /* hash version,data length and data */
    temp = g_htons(ver);
    memcpy(buf, &temp, 2);
    ssl_hmac_update(&hm,buf,2);

    temp = g_htons(datalen);
    memcpy(buf, &temp, 2);
    ssl_hmac_update(&hm,buf,2);
    ssl_hmac_update(&hm,data,datalen);
    /* get digest and digest len */
    ssl_hmac_final(&hm,buf,&len);
    ssl_hmac_cleanup(&hm);
    ssl_print_data("Mac", buf, len);
    if(memcmp(mac,buf,len))
        return -1;

    return(0);
}

#ifdef HAVE_LIBZ
int
ssl_decompress_record(SslDecompress* decomp, const guchar* in, guint inl, StringInfo* out_str, guint* outl)
{
    gint err;

    switch (decomp->compression) {
        case 1:  /* DEFLATE */
            err = Z_OK;
            if (out_str->data_len < 16384) {  /* maximal plain length */
                ssl_data_realloc(out_str, 16384);
            }
            decomp->istream.next_in = (guchar*)in;
            decomp->istream.avail_in = inl;
            decomp->istream.next_out = out_str->data;
            decomp->istream.avail_out = out_str->data_len;
            if (inl > 0)
                err = inflate(&decomp->istream, Z_SYNC_FLUSH);
            if (err != Z_OK) {
                ssl_debug_printf("ssl_decompress_record: inflate() failed - %d\n", err);
                return -1;
            }
            *outl = out_str->data_len - decomp->istream.avail_out;
            break;
        default:
            ssl_debug_printf("ssl_decompress_record: unsupported compression method %d\n", decomp->compression);
            return -1;
    }
    return 0;
}
#else
int
ssl_decompress_record(SslDecompress* decomp _U_, const guchar* in _U_, guint inl _U_, StringInfo* out_str _U_, guint* outl _U_)
{
    ssl_debug_printf("ssl_decompress_record: unsupported compression method %d\n", decomp->compression);
    return -1;
}
#endif

int
ssl_decrypt_record(SslDecryptSession*ssl,SslDecoder* decoder, gint ct,
        const guchar* in, guint inl, StringInfo* comp_str, StringInfo* out_str, guint* outl)
{
    guint pad, worklen, uncomplen;
    guint8 *mac;

    ssl_debug_printf("ssl_decrypt_record ciphertext len %d\n", inl);
    ssl_print_data("Ciphertext",in, inl);

    /* ensure we have enough storage space for decrypted data */
    if (inl > out_str->data_len)
    {
        ssl_debug_printf("ssl_decrypt_record: allocating %d bytes for decrypt data (old len %d)\n",
                inl + 32, out_str->data_len);
        ssl_data_realloc(out_str, inl + 32);
    }

    /* First decrypt*/
    if ((pad = ssl_cipher_decrypt(&decoder->evp, out_str->data, out_str->data_len, in, inl))!= 0) {
        ssl_debug_printf("ssl_decrypt_record failed: ssl_cipher_decrypt: %s %s\n", gcry_strsource (pad),
                    gcry_strerror (pad));
        return -1;
    }

    ssl_print_data("Plaintext", out_str->data, inl);
    worklen=inl;

    /* Now strip off the padding*/
    if(decoder->cipher_suite->block!=1) {
        pad=out_str->data[inl-1];
        worklen-=(pad+1);
        ssl_debug_printf("ssl_decrypt_record found padding %d final len %d\n",
            pad, worklen);
    }

    /* And the MAC */
    if (decoder->cipher_suite->dig_len > (gint)worklen)
    {
        ssl_debug_printf("ssl_decrypt_record wrong record len/padding outlen %d\n work %d\n",*outl, worklen);
        return -1;
    }
    worklen-=decoder->cipher_suite->dig_len;
    mac = out_str->data + worklen;

    /* if TLS 1.1 or 1.2 we use the transmitted IV and remove it after (to not modify dissector in others parts)*/
    if(ssl->version_netorder==TLSV1DOT1_VERSION || ssl->version_netorder==TLSV1DOT2_VERSION){
        /* if stream cipher used, IV is not contained */
        worklen=worklen-(decoder->cipher_suite->block!=1 ? decoder->cipher_suite->block : 0);
        memcpy(out_str->data,out_str->data+(decoder->cipher_suite->block!=1 ? decoder->cipher_suite->block : 0),worklen);
    }
    if(ssl->version_netorder==DTLSV1DOT0_VERSION ||
      ssl->version_netorder==DTLSV1DOT0_VERSION_NOT){
        worklen=worklen-decoder->cipher_suite->block;
        memcpy(out_str->data,out_str->data+decoder->cipher_suite->block,worklen);
    }
    /* Now check the MAC */
    ssl_debug_printf("checking mac (len %d, version %X, ct %d seq %d)\n",
        worklen, ssl->version_netorder, ct, decoder->seq);
    if(ssl->version_netorder==SSLV3_VERSION){
        if(ssl3_check_mac(decoder,ct,out_str->data,worklen,mac) < 0) {
			if(ssl_ignore_mac_failed) {
			ssl_debug_printf("ssl_decrypt_record: mac failed, but ignored for troubleshooting ;-)\n");
            }
			else{
				ssl_debug_printf("ssl_decrypt_record: mac failed\n");
				return -1;
			}
        }
        else{
            ssl_debug_printf("ssl_decrypt_record: mac ok\n");
        }
    }
    else if(ssl->version_netorder==TLSV1_VERSION || ssl->version_netorder==TLSV1DOT1_VERSION || ssl->version_netorder==TLSV1DOT2_VERSION){
        if(tls_check_mac(decoder,ct,ssl->version_netorder,out_str->data,worklen,mac)< 0) {
			if(ssl_ignore_mac_failed) {
			ssl_debug_printf("ssl_decrypt_record: mac failed, but ignored for troubleshooting ;-)\n");
            }
			else{
				ssl_debug_printf("ssl_decrypt_record: mac failed\n");
				return -1;
			}
        }
        else{
            ssl_debug_printf("ssl_decrypt_record: mac ok\n");
        }
    }
    else if(ssl->version_netorder==DTLSV1DOT0_VERSION ||
        ssl->version_netorder==DTLSV1DOT0_VERSION_NOT){
        /* Try rfc-compliant mac first, and if failed, try old openssl's non-rfc-compliant mac */
        if(dtls_check_mac(decoder,ct,ssl->version_netorder,out_str->data,worklen,mac)>= 0) {
            ssl_debug_printf("ssl_decrypt_record: mac ok\n");
        }
        else if(tls_check_mac(decoder,ct,TLSV1_VERSION,out_str->data,worklen,mac)>= 0) {
            ssl_debug_printf("ssl_decrypt_record: dtls rfc-compliant mac failed, but old openssl's non-rfc-compliant mac ok\n");
        }
        else if(ssl_ignore_mac_failed) {
            ssl_debug_printf("ssl_decrypt_record: mac failed, but ignored for troubleshooting ;-)\n");
        }
        else{
            ssl_debug_printf("ssl_decrypt_record: mac failed\n");
            return -1;
        }
    }

	*outl = worklen;

    if (decoder->compression > 0) {
      ssl_debug_printf("ssl_decrypt_record: compression method %d\n", decoder->compression);
      ssl_data_copy(comp_str, out_str);
      ssl_print_data("Plaintext compressed", comp_str->data, worklen);
      if (!decoder->decomp) {
        ssl_debug_printf("decrypt_ssl3_record: no decoder available\n");
        return -1;
      }
      if (ssl_decompress_record(decoder->decomp, comp_str->data, worklen, out_str, &uncomplen) < 0) return -1;
      ssl_print_data("Plaintext uncompressed", out_str->data, uncomplen);
      *outl = uncomplen;
    }

    return 0;
}

static void
ssl_get_version(gint* major, gint* minor, gint* patch)
{
  *major = ver_major;
  *minor = ver_minor;
  *patch = ver_patch;
}

#define RSA_PARS 6
SSL_PRIVATE_KEY*
ssl_privkey_to_sexp(struct gnutls_x509_privkey_int* priv_key)
{
    gnutls_datum_t rsa_datum[RSA_PARS]; /* m, e, d, p, q, u */
    size_t tmp_size;
    gcry_sexp_t rsa_priv_key = NULL;
    gint major, minor, patch;
    gint i, p_idx, q_idx;
    int ret;
    size_t buf_len;
    unsigned char buf_keyid[32];

#ifdef SSL_FAST
    gcry_mpi_t* rsa_params = g_malloc(sizeof(gcry_mpi_t)*RSA_PARS);
#else
    gcry_mpi_t rsa_params[RSA_PARS];
#endif

    buf_len = sizeof(buf_keyid);
    ret = gnutls_x509_privkey_get_key_id(priv_key, 0, buf_keyid, &buf_len);
    if (ret != 0) {
        ssl_debug_printf( "gnutls_x509_privkey_get_key_id(ssl_pkey, 0, buf_keyid, &buf_len) - %s\n", gnutls_strerror(ret));
    } else {
        ssl_debug_printf( "Private key imported: KeyID %s\n", bytes_to_str_punct(buf_keyid, (int) buf_len, ':'));
    }

    /*
     * note: openssl and gnutls use 'p' and 'q' with opposite meaning:
     * our 'p' must be equal to 'q' as provided from openssl and viceversa
     */

#if (LIBGNUTLS_VERSION_MAJOR>2)||((LIBGNUTLS_VERSION_MAJOR==2)&&(LIBGNUTLS_VERSION_MINOR>=5))
    p_idx = 3; q_idx = 4;
#else /* versions 2.4.x and older need 'p' and 'q' swapped */
    p_idx = 4; q_idx = 3;
#endif

    /* RSA get parameter */
    if (gnutls_x509_privkey_export_rsa_raw(priv_key,
                                           &rsa_datum[0],
                                           &rsa_datum[1],
                                           &rsa_datum[2],
                                           &rsa_datum[p_idx],
                                           &rsa_datum[q_idx],
                                           &rsa_datum[5])  != 0) {
        ssl_debug_printf("ssl_load_key: can't export rsa param (is a rsa private key file ?!?)\n");
#ifdef SSL_FAST
        g_free(rsa_params);
#endif
        return NULL;
    }

    /* convert each rsa parameter to mpi format*/
    for(i=0; i<RSA_PARS; i++) {
      if (gcry_mpi_scan(&rsa_params[i], GCRYMPI_FMT_USG, rsa_datum[i].data, rsa_datum[i].size,&tmp_size) != 0) {
        ssl_debug_printf("ssl_load_key: can't convert m rsa param to int (size %d)\n", rsa_datum[i].size);
#ifdef SSL_FAST
        g_free(rsa_params);
#endif
        return NULL;
      }
    }

    ssl_get_version(&major, &minor, &patch);

    /* certain versions of gnutls require swap of rsa params 'p' and 'q' */
    if ((major <= 1) && (minor <= 0) && (patch <=13))
    {
        gcry_mpi_t tmp;
        ssl_debug_printf("ssl_load_key: swapping p and q parameters\n");
        tmp = rsa_params[4];
        rsa_params[4] = rsa_params[3];
        rsa_params[3] = tmp;
    }

    if  (gcry_sexp_build( &rsa_priv_key, NULL,
            "(private-key(rsa((n%m)(e%m)(d%m)(p%m)(q%m)(u%m))))", rsa_params[0],
            rsa_params[1], rsa_params[2], rsa_params[3], rsa_params[4],
            rsa_params[5]) != 0) {
        ssl_debug_printf("ssl_load_key: can't build rsa private key s-exp\n");
#ifdef SSL_FAST
        g_free(rsa_params);
#endif
        return NULL;
    }

#ifdef SSL_FAST
    return rsa_params;
#else
    for (i=0; i< 6; i++)
        gcry_mpi_release(rsa_params[i]);
    return rsa_priv_key;
#endif

}

Ssl_private_key_t *
ssl_load_key(FILE* fp)
{
    /* gnutls make our work much harded, since we have to work internally with
     * s-exp formatted data, but PEM loader export only in "gnutls_datum"
     * format, and a datum -> s-exp convertion function does not exist.
     */
    gnutls_x509_privkey_t priv_key;
    gnutls_datum key;
    gint size;
    guint bytes;

    Ssl_private_key_t *private_key = g_malloc0(sizeof(Ssl_private_key_t));

    /* init private key data*/
    gnutls_x509_privkey_init(&priv_key);

    /* compute file size and load all file contents into a datum buffer*/
    if (fseek(fp, 0, SEEK_END) < 0) {
        ssl_debug_printf("ssl_load_key: can't fseek file\n");
        g_free(private_key);
        return NULL;
    }
    if ((size = ftell(fp)) < 0) {
        ssl_debug_printf("ssl_load_key: can't ftell file\n");
        g_free(private_key);
        return NULL;
    }
    if (fseek(fp, 0, SEEK_SET) < 0) {
        ssl_debug_printf("ssl_load_key: can't re-fseek file\n");
        g_free(private_key);
        return NULL;
    }
    key.data = g_malloc(size);
    key.size = size;
    bytes = (guint) fread(key.data, 1, key.size, fp);
    if (bytes < key.size) {
        ssl_debug_printf("ssl_load_key: can't read from file %d bytes, got %d\n",
            key.size, bytes);
        g_free(private_key);
        g_free(key.data);
        return NULL;
    }

    /* import PEM data*/
    if (gnutls_x509_privkey_import(priv_key, &key, GNUTLS_X509_FMT_PEM)!=0) {
        ssl_debug_printf("ssl_load_key: can't import pem data\n");
        g_free(private_key);
        g_free(key.data);
        return NULL;
    }

    if (gnutls_x509_privkey_get_pk_algorithm(priv_key) != GNUTLS_PK_RSA) {
        ssl_debug_printf("ssl_load_key: private key public key algorithm isn't RSA\n");
        g_free(private_key);
        g_free(key.data);
        return NULL;
    }

    g_free(key.data);

    private_key->x509_pkey = priv_key;
    private_key->sexp_pkey = ssl_privkey_to_sexp(priv_key);
    if ( !private_key->sexp_pkey ) {
        g_free(private_key);
        return NULL;
    }
    return private_key;
}

static const char *
BAGTYPE(gnutls_pkcs12_bag_type_t x) {
    switch (x) {
        case GNUTLS_BAG_EMPTY:               return "Empty";
        case GNUTLS_BAG_PKCS8_ENCRYPTED_KEY: return "PKCS#8 Encrypted key";
        case GNUTLS_BAG_PKCS8_KEY:           return "PKCS#8 Key";
        case GNUTLS_BAG_CERTIFICATE:         return "Certificate";
        case GNUTLS_BAG_CRL:                 return "CRL";
        case GNUTLS_BAG_ENCRYPTED:           return "Encrypted";
        case GNUTLS_BAG_UNKNOWN:             return "Unknown";
        default:                             return "<undefined>";
    }
}

Ssl_private_key_t *
ssl_load_pkcs12(FILE* fp, const gchar *cert_passwd) {

    int i, j, ret;
    int rest;
    unsigned char *p;
    gnutls_datum_t data;
    gnutls_pkcs12_bag_t bag = NULL;
    gnutls_pkcs12_bag_type_t bag_type;
    size_t len, buf_len;
    static char buf_name[256];
    static char buf_email[128];
    unsigned char buf_keyid[32];

    gnutls_pkcs12_t       ssl_p12  = NULL;
    gnutls_x509_crt_t     ssl_cert = NULL;
    gnutls_x509_privkey_t ssl_pkey = NULL;

    Ssl_private_key_t *private_key = g_malloc0(sizeof(Ssl_private_key_t));

    rest = 4096;
    data.data = g_malloc(rest);
    data.size = rest;
    p = data.data;
    while ((len = fread(p, 1, rest, fp)) > 0) {
        p += len;
        rest -= (int) len;
        if (!rest) {
            rest = 1024;
            data.data = g_realloc(data.data, data.size + rest);
            p = data.data + data.size;
            data.size += rest;
        }
    }
    data.size -= rest;
    ssl_debug_printf("%d bytes read\n", data.size);
    if (!feof(fp)) {
        ssl_debug_printf( "Error during certificate reading.\n");
        g_free(private_key);
        return 0;
    }

    ret = gnutls_pkcs12_init(&ssl_p12);
    if (ret < 0) {
        ssl_debug_printf("gnutls_pkcs12_init(&st_p12) - %s", gnutls_strerror(ret));
        g_free(private_key);
        return 0;
    }
    ret = gnutls_pkcs12_import(ssl_p12, &data, GNUTLS_X509_FMT_DER, 0);
    g_free(data.data);
    if (ret < 0) {
        ssl_debug_printf("gnutls_pkcs12_import(ssl_p12, &data, GNUTLS_X509_FMT_DER, 0) - %s\n", gnutls_strerror(ret));
        g_free(private_key);
        return 0;
    }

    ssl_debug_printf( "PKCS#12 imported\n");

    for (i=0; ret==0; i++) {

        if (bag) { gnutls_pkcs12_bag_deinit(bag); bag = NULL; }

        ret = gnutls_pkcs12_bag_init(&bag);
        if (ret < 0) continue;

        ret = gnutls_pkcs12_get_bag(ssl_p12, i, bag);
        if (ret < 0) continue;

        for (j=0; ret==0 && j<gnutls_pkcs12_bag_get_count(bag); j++) {

            bag_type = gnutls_pkcs12_bag_get_type(bag, j);
            if (bag_type >= GNUTLS_BAG_UNKNOWN) continue;
            ssl_debug_printf( "Bag %d/%d: %s\n", i, j, BAGTYPE(bag_type));
            if (bag_type == GNUTLS_BAG_ENCRYPTED) {
                ret = gnutls_pkcs12_bag_decrypt(bag, cert_passwd);
                if (ret == 0) {
                    bag_type = gnutls_pkcs12_bag_get_type(bag, j);
                    if (bag_type >= GNUTLS_BAG_UNKNOWN) continue;
                    ssl_debug_printf( "Bag %d/%d decrypted: %s\n", i, j, BAGTYPE(bag_type));
                }
                ret = 0;
            }

            ret = gnutls_pkcs12_bag_get_data(bag, j, &data);
            if (ret < 0) continue;

            switch (bag_type) {

                case GNUTLS_BAG_CERTIFICATE:

                    ret = gnutls_x509_crt_init(&ssl_cert);
                    if (ret < 0) {
                        ssl_debug_printf( "gnutls_x509_crt_init(&ssl_cert) - %s\n", gnutls_strerror(ret));
                        g_free(private_key);
                        return 0;
                    }

                    ret = gnutls_x509_crt_import(ssl_cert, &data, GNUTLS_X509_FMT_DER);
                    if (ret < 0) {
                        ssl_debug_printf( "gnutls_x509_crt_import(ssl_cert, &data, GNUTLS_X509_FMT_DER) - %s\n", gnutls_strerror(ret));
                        g_free(private_key);
                        return 0;
                    }

                    buf_len = sizeof(buf_name);
                    ret = gnutls_x509_crt_get_dn_by_oid(ssl_cert, GNUTLS_OID_X520_COMMON_NAME, 0, 0, buf_name, &buf_len);
                    if (ret < 0) { g_strlcpy(buf_name, "<ERROR>", 256); }
                    buf_len = sizeof(buf_email);
                    ret = gnutls_x509_crt_get_dn_by_oid(ssl_cert, GNUTLS_OID_PKCS9_EMAIL, 0, 0, buf_email, &buf_len);
                    if (ret < 0) { g_strlcpy(buf_email, "<ERROR>", 128); }

                    buf_len = sizeof(buf_keyid);
                    ret = gnutls_x509_crt_get_key_id(ssl_cert, 0, buf_keyid, &buf_len);
                    if (ret < 0) { g_strlcpy(buf_keyid, "<ERROR>", 32); }

                    private_key->x509_cert = ssl_cert;
                    ssl_debug_printf( "Certificate imported: %s <%s>, KeyID %s\n", buf_name, buf_email, bytes_to_str(buf_keyid, (int) buf_len));
                    break;

                case GNUTLS_BAG_PKCS8_KEY:
                case GNUTLS_BAG_PKCS8_ENCRYPTED_KEY:

                    ret = gnutls_x509_privkey_init(&ssl_pkey);
                    if (ret < 0) {
                        ssl_debug_printf( "gnutls_x509_privkey_init(&ssl_pkey) - %s\n", gnutls_strerror(ret));
                        g_free(private_key);
                        return 0;
                    }
                    ret = gnutls_x509_privkey_import_pkcs8(ssl_pkey, &data, GNUTLS_X509_FMT_DER, cert_passwd,
                                                           (bag_type==GNUTLS_BAG_PKCS8_KEY) ? GNUTLS_PKCS_PLAIN : 0);
                    if (ret < 0) {
                        ssl_debug_printf( "Can not decrypt private key - %s\n", gnutls_strerror(ret));
                        g_free(private_key);
                        return 0;
                    }

                    if (gnutls_x509_privkey_get_pk_algorithm(ssl_pkey) != GNUTLS_PK_RSA) {
                        ssl_debug_printf("ssl_load_pkcs12: private key public key algorithm isn't RSA\n");
                        g_free(private_key);
                        return 0;
                    }

                    private_key->x509_pkey = ssl_pkey;
                    private_key->sexp_pkey = ssl_privkey_to_sexp(ssl_pkey);
                    if ( !private_key->sexp_pkey ) {
                        g_free(private_key);
                        return NULL;
                    }
                    break;

                default: ;
            }
        }  /* j */
    }  /* i */

    return private_key;
}


void ssl_free_key(Ssl_private_key_t* key)
{
#ifdef SSL_FAST
    gint i;
    for (i=0; i< 6; i++)
        gcry_mpi_release(key->sexp_pkey[i]);
#else
    gcry_sexp_release(key->sexp_pkey);
#endif

    if (!key->x509_cert)
        gnutls_x509_crt_deinit (key->x509_cert);

    if (!key->x509_pkey)
        gnutls_x509_privkey_deinit(key->x509_pkey);

    g_free((Ssl_private_key_t*)key);
}

gint
ssl_find_private_key(SslDecryptSession *ssl_session, GHashTable *key_hash, GTree* associations, packet_info *pinfo) {
    SslService dummy;
    char ip_addr_any[] = {0,0,0,0};
    guint32 port = 0;
    Ssl_private_key_t * private_key;

    /* we need to know which side of the conversation is speaking */
    if (ssl_packet_from_server(ssl_session, associations, pinfo)) {
        dummy.addr = pinfo->src;
        dummy.port = port = pinfo->srcport;
    } else {
        dummy.addr = pinfo->dst;
        dummy.port = port = pinfo->destport;
    }
    ssl_debug_printf("ssl_find_private_key server %s:%u\n",
                     ep_address_to_str(&dummy.addr),dummy.port);

    /* try to retrieve private key for this service. Do it now 'cause pinfo
     * is not always available
     * Note that with HAVE_LIBGNUTLS undefined private_key is allways 0
     * and thus decryption never engaged*/


    ssl_session->private_key = 0;
    private_key = g_hash_table_lookup(key_hash, &dummy);

    if (!private_key) {
        ssl_debug_printf("ssl_find_private_key can't find private key for this server! Try it again with universal port 0\n");

        dummy.port = 0;
        private_key = g_hash_table_lookup(key_hash, &dummy);
    }

    if (!private_key) {
        ssl_debug_printf("ssl_find_private_key can't find private key for this server (universal port)! Try it again with universal address 0.0.0.0\n");

        dummy.addr.type = AT_IPv4;
        dummy.addr.len = 4;
        dummy.addr.data = ip_addr_any;

        dummy.port = port;
        private_key = g_hash_table_lookup(key_hash, &dummy);
    }

    if (!private_key) {
        ssl_debug_printf("ssl_find_private_key can't find any private key!\n");
    } else {
        ssl_session->private_key = private_key->sexp_pkey;
    }

    return 0;
}

void
ssl_lib_init(void)
{
    const gchar* str = gnutls_check_version(NULL);

    /* get library version */
    /* old relase of gnutls does not define the appropriate macros, so get
     * them from the string*/
    ssl_debug_printf("gnutls version: %s\n", str);
    sscanf(str, "%d.%d.%d", &ver_major, &ver_minor, &ver_patch);
}

#else /* defined(HAVE_LIBGNUTLS) && defined(HAVE_LIBGCRYPT) */
/* no libgnutl: dummy operation to keep interface consistent*/
void
ssl_lib_init(void)
{
}

Ssl_private_key_t *
ssl_load_key(FILE* fp)
{
    ssl_debug_printf("ssl_load_key: impossible without gnutls. fp %p\n",fp);
    return NULL;
}

Ssl_private_key_t *
ssl_load_pkcs12(FILE* fp, const gchar *cert_passwd _U_) {
    ssl_debug_printf("ssl_load_pkcs12: impossible without gnutls. fp %p\n",fp);
    return NULL;
}

void
ssl_free_key(Ssl_private_key_t* key _U_)
{
}

gint
ssl_find_private_key(SslDecryptSession *ssl_session _U_, GHashTable *key_hash _U_, GTree* associations _U_, packet_info *pinfo _U_)
{
    return 0;
}

int
ssl_find_cipher(int num,SslCipherSuite* cs)
{
    ssl_debug_printf("ssl_find_cipher: dummy without gnutls. num %d cs %p\n",
        num,cs);
    return 0;
}
int
ssl_generate_keyring_material(SslDecryptSession*ssl)
{
    ssl_debug_printf("ssl_generate_keyring_material: impossible without gnutls. ssl %p\n",
        ssl);
    return 0;
}
void
ssl_change_cipher(SslDecryptSession *ssl_session, gboolean server)
{
    ssl_debug_printf("ssl_change_cipher %s: makes no sense without gnutls. ssl %p\n",
        (server)?"SERVER":"CLIENT", ssl_session);
}

int
ssl_decrypt_pre_master_secret(SslDecryptSession* ssl_session,
    StringInfo* encrypted_pre_master, SSL_PRIVATE_KEY *pk)
{
    ssl_debug_printf("ssl_decrypt_pre_master_secret: impossible without gnutls."
        " ssl %p encrypted_pre_master %p pk %p\n", ssl_session,
        encrypted_pre_master, pk);
    return 0;
}

int
ssl_decrypt_record(SslDecryptSession*ssl, SslDecoder* decoder, gint ct,
        const guchar* in, guint inl, StringInfo* comp_str _U_, StringInfo* out, guint* outl)
{
    ssl_debug_printf("ssl_decrypt_record: impossible without gnutls. ssl %p"
        "decoder %p ct %d, in %p inl %d out %p outl %p\n", ssl, decoder, ct,
        in, inl, out, outl);
    return 0;
}

gint
ssl_cipher_setiv(SSL_CIPHER_CTX *cipher _U_, guchar* iv _U_, gint iv_len _U_)
{
    ssl_debug_printf("ssl_cipher_setiv: impossible without gnutls.\n");
    return 0;
}

#endif /* HAVE_LIBGNUTLS */

/* get ssl data for this session. if no ssl data is found allocate a new one*/
void
ssl_session_init(SslDecryptSession* ssl_session)
{
    ssl_debug_printf("ssl_session_init: initializing ptr %p size %" G_GSIZE_MODIFIER "u\n",
                     (void *)ssl_session, sizeof(SslDecryptSession));

    ssl_session->master_secret.data = ssl_session->_master_secret;
    ssl_session->session_id.data = ssl_session->_session_id;
    ssl_session->client_random.data = ssl_session->_client_random;
    ssl_session->server_random.data = ssl_session->_server_random;
    ssl_session->master_secret.data_len = 48;
    ssl_session->server_data_for_iv.data_len = 0;
    ssl_session->server_data_for_iv.data = ssl_session->_server_data_for_iv;
    ssl_session->client_data_for_iv.data_len = 0;
    ssl_session->client_data_for_iv.data = ssl_session->_client_data_for_iv;
    ssl_session->app_data_segment.data=NULL;
    ssl_session->app_data_segment.data_len=0;
    SET_ADDRESS(&ssl_session->srv_addr, AT_NONE, 0, NULL);
    ssl_session->srv_ptype = PT_NONE;
    ssl_session->srv_port = 0;
}

void
ssl_set_server(SslDecryptSession* ssl, address *addr, port_type ptype, guint32 port)
{
    SE_COPY_ADDRESS(&ssl->srv_addr, addr);
    ssl->srv_ptype = ptype;
    ssl->srv_port = port;
}

/* Hash Functions for TLS/DTLS sessions table and private keys table*/
gint
ssl_equal (gconstpointer v, gconstpointer v2)
{
    const StringInfo *val1;
    const StringInfo *val2;
    val1 = (const StringInfo *)v;
    val2 = (const StringInfo *)v2;

    if (val1->data_len == val2->data_len &&
        !memcmp(val1->data, val2->data, val2->data_len)) {
        return 1;
    }
    return 0;
}

guint
ssl_hash  (gconstpointer v)
{
    guint l,hash;
    const StringInfo* id;
    const guint* cur;
    hash = 0;
    id = (const StringInfo*) v;

    /*  id and id->data are mallocated in ssl_save_session().  As such 'data'
     *  should be aligned for any kind of access (for example as a guint as
     *  is done below).  The intermediate void* cast is to prevent "cast
     *  increases required alignment of target type" warnings on CPUs (such
     *  as SPARCs) that do not allow misaligned memory accesses.
     */
    cur = (const guint*)(void*) id->data;

    for (l=4; (l < id->data_len); l+=4, cur++)
        hash = hash ^ (*cur);

    return hash;
}

gint
ssl_private_key_equal (gconstpointer v, gconstpointer v2)
{
    const SslService *val1;
    const SslService *val2;
    val1 = (const SslService *)v;
    val2 = (const SslService *)v2;

    if ((val1->port == val2->port) &&
        ! CMP_ADDRESS(&val1->addr, &val2->addr)) {
        return 1;
    }
    return 0;
}

guint
ssl_private_key_hash  (gconstpointer v)
{
    const SslService *key;
    guint l, hash, len ;
    const guint* cur;
    key = (const SslService *)v;
    hash = key->port;
    len = key->addr.len;
    cur = (const guint*) key->addr.data;

    for (l=4; (l<len); l+=4, cur++)
        hash = hash ^ (*cur);

    return hash;
}

/* private key table entries have a scope 'larger' then packet capture,
 * so we can't relay on se_alloc** function */
void
ssl_private_key_free(gpointer id, gpointer key, gpointer dummy _U_)
{
    if (id != NULL) {
        g_free(id);
        ssl_free_key((Ssl_private_key_t*) key);
    }
}

/* handling of association between tls/dtls ports and clear text protocol */
void
ssl_association_add(GTree* associations, dissector_handle_t handle, guint port, const gchar *protocol, gboolean tcp, gboolean from_key_list)
{

    SslAssociation* assoc;
    assoc = g_malloc(sizeof(SslAssociation));

    assoc->tcp = tcp;
    assoc->ssl_port = port;
    assoc->info=g_strdup(protocol);
    assoc->handle = find_dissector(protocol);
    assoc->from_key_list = from_key_list;

    ssl_debug_printf("association_add %s port %d protocol %s handle %p\n",
                     (assoc->tcp)?"TCP":"UDP", port, protocol, (void *)(assoc->handle));


    if (!assoc->handle) {
        ssl_debug_printf("association_add could not find handle for protocol '%s', try to find 'data' dissector\n", protocol);
        assoc->handle = find_dissector("data");
    }

    if(!assoc->handle) {
        fprintf(stderr, "association_add() could not find handle for protocol:%s\n",protocol);
    } else {
        if(port) {
            if(tcp)
                dissector_add_uint("tcp.port", port, handle);
            else
                dissector_add_uint("udp.port", port, handle);
        }
        g_tree_insert(associations, assoc, assoc);
    }
}

void
ssl_association_remove(GTree* associations, SslAssociation *assoc)
{
    ssl_debug_printf("ssl_association_remove removing %s %u - %s handle %p\n",
                     (assoc->tcp)?"TCP":"UDP", assoc->ssl_port, assoc->info, (void *)(assoc->handle));
    if (assoc->handle)
        dissector_delete_uint((assoc->tcp)?"tcp.port":"udp.port", assoc->ssl_port, assoc->handle);

    g_free(assoc->info);

    g_tree_remove(associations, assoc);
    g_free(assoc);
}

gint
ssl_association_cmp(gconstpointer a, gconstpointer b)
{
    const SslAssociation *assoc_a=a, *assoc_b=b;
    if (assoc_a->tcp != assoc_b->tcp) return (assoc_a->tcp)?1:-1;
    return assoc_a->ssl_port - assoc_b->ssl_port;
}

SslAssociation*
ssl_association_find(GTree * associations, guint port, gboolean tcp)
{
    register SslAssociation* ret;
    SslAssociation assoc_tmp;

    assoc_tmp.tcp = tcp;
    assoc_tmp.ssl_port = port;
    ret = g_tree_lookup(associations, &assoc_tmp);

    ssl_debug_printf("association_find: %s port %d found %p\n", (tcp)?"TCP":"UDP", port, (void *)ret);
    return ret;
}

gint
ssl_assoc_from_key_list(gpointer key _U_, gpointer data, gpointer user_data)
{
    if (((SslAssociation*)data)->from_key_list)
        ep_stack_push((ep_stack_t)user_data, data);
    return FALSE;
}

int
ssl_packet_from_server(SslDecryptSession* ssl, GTree* associations, packet_info *pinfo)
{
    gint ret;
    if (ssl && (ssl->srv_ptype != PT_NONE)) {
        ret = (ssl->srv_ptype == pinfo->ptype) && (ssl->srv_port == pinfo->srcport) && ADDRESSES_EQUAL(&ssl->srv_addr, &pinfo->src);
    } else {
        ret = ssl_association_find(associations, pinfo->srcport, pinfo->ptype == PT_TCP) != 0;
    }

    ssl_debug_printf("packet_from_server: is from server - %s\n", (ret)?"TRUE":"FALSE");
    return ret;
}

/* add to packet data a copy of the specified real data */
void
ssl_add_record_info(gint proto, packet_info *pinfo, guchar* data, gint data_len, gint record_id)
{
    guchar* real_data;
    SslRecordInfo* rec;
    SslPacketInfo* pi;

    pi = p_get_proto_data(pinfo->fd, proto);
    if (!pi)
    {
        pi = se_alloc0(sizeof(SslPacketInfo));
        p_add_proto_data(pinfo->fd, proto, pi);
    }

    real_data = se_alloc(data_len);
    memcpy(real_data, data, data_len);

    rec = se_alloc(sizeof(SslRecordInfo));
    rec->id = record_id;
    rec->real_data = real_data;
    rec->data_len = data_len;

    /* head insertion */
    rec->next= pi->handshake_data;
    pi->handshake_data = rec;
}

/* search in packet data for the specified id; return a newly created tvb for the associated data */
tvbuff_t*
ssl_get_record_info(tvbuff_t *parent_tvb, int proto, packet_info *pinfo, gint record_id)
{
    SslRecordInfo* rec;
    SslPacketInfo* pi;
    pi = p_get_proto_data(pinfo->fd, proto);

    if (!pi)
        return NULL;

    for (rec = pi->handshake_data; rec; rec = rec->next)
        if (rec->id == record_id)
            /* link new real_data_tvb with a parent tvb so it is freed when frame dissection is complete */
            return tvb_new_child_real_data(parent_tvb, rec->real_data, rec->data_len, rec->data_len);

    return NULL;
}

void
ssl_add_data_info(gint proto, packet_info *pinfo, guchar* data, gint data_len, gint key, SslFlow *flow)
{
    SslDataInfo *rec, **prec;
    SslPacketInfo *pi;

    pi = p_get_proto_data(pinfo->fd, proto);
    if (!pi)
    {
        pi = se_alloc0(sizeof(SslPacketInfo));
        p_add_proto_data(pinfo->fd, proto,pi);
    }

    rec = se_alloc(sizeof(SslDataInfo)+data_len);
    rec->key = key;
    rec->plain_data.data = (guchar*)(rec + 1);
    memcpy(rec->plain_data.data, data, data_len);
    rec->plain_data.data_len = data_len;
    if (flow)
    {
        rec->seq = flow->byte_seq;
        rec->nxtseq = flow->byte_seq + data_len;
        rec->flow = flow;
        flow->byte_seq += data_len;
    }
    rec->next = NULL;

    /* insertion */
    prec = &pi->appl_data;
    while (*prec) prec = &(*prec)->next;
    *prec = rec;

    ssl_debug_printf("ssl_add_data_info: new data inserted data_len = %d, seq = %u, nxtseq = %u\n",
                     rec->plain_data.data_len, rec->seq, rec->nxtseq);
}

SslDataInfo*
ssl_get_data_info(int proto, packet_info *pinfo, gint key)
{
    SslDataInfo* rec;
    SslPacketInfo* pi;
    pi = p_get_proto_data(pinfo->fd, proto);

    if (!pi) return NULL;

    rec = pi->appl_data;
    while (rec) {
        if (rec->key == key) return rec;
        rec = rec->next;
    }

    return NULL;
}

/* initialize/reset per capture state data (ssl sessions cache) */
void
ssl_common_init(GHashTable **session_hash, StringInfo *decrypted_data, StringInfo *compressed_data)
{
    if (*session_hash)
        g_hash_table_destroy(*session_hash);
    *session_hash = g_hash_table_new(ssl_hash, ssl_equal);

    g_free(decrypted_data->data);
    ssl_data_alloc(decrypted_data, 32);

    g_free(compressed_data->data);
    ssl_data_alloc(compressed_data, 32);
}

/* parse ssl related preferences (private keys and ports association strings) */
void
ssl_parse_key_list(const ssldecrypt_assoc_t * uats, GHashTable *key_hash, GTree* associations, dissector_handle_t handle, gboolean tcp)
{
    SslService* service;
    Ssl_private_key_t * private_key, *tmp_private_key;
    FILE* fp = NULL;
    guint32 addr_data[4];
    int addr_len, at;
    address_type addr_type[2] = { AT_IPv4, AT_IPv6 };

    /* try to load keys file first */
    fp = ws_fopen(uats->keyfile, "rb");
    if (!fp) {
        fprintf(stderr, "Can't open file %s\n",uats->keyfile);
        return;
    }

    for (at = 0; at < 2; at++) {
        memset(addr_data, 0, sizeof(addr_data));
        addr_len = 0;

        /* any: IPv4 or IPv6 wildcard */
        /* anyipv4: IPv4 wildcard */
        /* anyipv6: IPv6 wildcard */

        if(addr_type[at] == AT_IPv4) {
            if (strcmp(uats->ipaddr, "any") == 0 || strcmp(uats->ipaddr, "anyipv4") == 0 ||
                    get_host_ipaddr(uats->ipaddr, &addr_data[0])) {
                addr_len = 4;
            }
        } else { /* AT_IPv6 */
            if(strcmp(uats->ipaddr, "any") == 0 || strcmp(uats->ipaddr, "anyipv6") == 0 ||
                    get_host_ipaddr6(uats->ipaddr, (struct e_in6_addr *) addr_data)) {
                addr_len = 16;
            }
        }

        if (! addr_len) {
            continue;
        }

        if ((gint)strlen(uats->password) == 0) {
            private_key = ssl_load_key(fp);
        } else {
            private_key = ssl_load_pkcs12(fp, uats->password);
        }

        if (!private_key) {
            fprintf(stderr,"Can't load private key from %s\n", uats->keyfile);
            fclose(fp);
            return;
        }

        service = g_malloc(sizeof(SslService) + addr_len);
        service->addr.type = addr_type[at];
        service->addr.len = addr_len;
        service->addr.data = ((guchar*)service) + sizeof(SslService);
        memcpy((void*)service->addr.data, addr_data, addr_len);

        if(strcmp(uats->port,"start_tls")==0) {
            service->port = 0;
        } else {
            service->port = atoi(uats->port);
        }

        ssl_debug_printf("ssl_init %s addr '%s' (%s) port '%d' filename '%s' password(only for p12 file) '%s'\n",
            (addr_type[at] == AT_IPv4) ? "IPv4" : "IPv6", uats->ipaddr, ep_address_to_str(&service->addr),
            service->port, uats->keyfile, uats->password);

        ssl_debug_printf("ssl_init private key file %s successfully loaded.\n", uats->keyfile);

        /* if item exists, remove first */
        tmp_private_key = g_hash_table_lookup(key_hash, service);
        if (tmp_private_key) {
            g_hash_table_remove(key_hash, service);
            ssl_free_key(tmp_private_key);
        }

        g_hash_table_insert(key_hash, service, private_key);

        ssl_association_add(associations, handle, service->port, uats->protocol, tcp, TRUE);
    }

    fclose(fp);
}

/* store master secret into session data cache */
void
ssl_save_session(SslDecryptSession* ssl, GHashTable *session_hash)
{
    /* allocate stringinfo chunks for session id and master secret data*/
    StringInfo* session_id;
    StringInfo* master_secret;
    session_id = se_alloc0(sizeof(StringInfo) + ssl->session_id.data_len);
    master_secret = se_alloc0(48 + sizeof(StringInfo));

    master_secret->data = ((guchar*)master_secret+sizeof(StringInfo));

    /*  ssl_hash() depends on session_id->data being aligned for guint access
     *  so be careful in changing how it is allocated.
     */
    session_id->data = ((guchar*)session_id+sizeof(StringInfo));

    ssl_data_set(session_id, ssl->session_id.data, ssl->session_id.data_len);
    ssl_data_set(master_secret, ssl->master_secret.data, ssl->master_secret.data_len);
    g_hash_table_insert(session_hash, session_id, master_secret);
    ssl_print_string("ssl_save_session stored session id", session_id);
    ssl_print_string("ssl_save_session stored master secret", master_secret);
}

void
ssl_restore_session(SslDecryptSession* ssl, GHashTable *session_hash)
{
    StringInfo* ms;
    ms = g_hash_table_lookup(session_hash, &ssl->session_id);

    if (!ms) {
        ssl_debug_printf("ssl_restore_session can't find stored session\n");
        return;
    }
    ssl_data_set(&ssl->master_secret, ms->data, ms->data_len);
    ssl->state |= SSL_MASTER_SECRET;
    ssl_debug_printf("ssl_restore_session master key retrieved\n");
}

int
ssl_is_valid_content_type(guint8 type)
{
    if (type >= 0x14 && type <= 0x17)
    {
        return 1;
    }

    return 0;
}

static guint8
from_hex_char(gchar c) {
    if (c >= '0' && c <= '9')
        return c - '0';
    if (c >= 'A' && c <= 'F')
        return c - 'A' + 10;
    if (c >= 'a' && c <= 'f')
        return c - 'a' + 10;
    return 16;
}

int
ssl_keylog_lookup(SslDecryptSession* ssl_session,
                  const gchar* ssl_keylog_filename,
                  StringInfo* encrypted_pre_master) {
    static const unsigned int kRSAPremasterLength = 48; /* RFC5246 7.4.7.1 */
    FILE* ssl_keylog;
    gsize bytes_read;
    int ret = -1;

    ssl_debug_printf("trying to use SSL keylog in %s\n", ssl_keylog_filename);

    ssl_keylog = ws_fopen(ssl_keylog_filename, "r");
    if (!ssl_keylog) {
        ssl_debug_printf("failed to open SSL keylog\n");
        return -1;
    }

    /* The format of the file is a series of records with one of the following formats:
     *   - "RSA xxxx yyyy"
     *     Where xxxx are the first 8 bytes of the encrypted pre-master secret (hex-encoded)
     *     Where yyyy is the cleartext pre-master secret (hex-encoded)
     *     (this is the original format introduced with bug 4349)
     *
     *   - "RSA Sesion-ID:xxxx Master-Key:yyyy"
     *     Where xxxx is the SSL session ID (hex-encoded)
     *     Where yyyy is the cleartext master secret (hex-encoded)
     *     (added to support openssl s_client Master-Key output)
     */
    for (;;) {
        char buf[512], *line;
        unsigned int i;
        unsigned int offset;

        line = fgets(buf, sizeof(buf), ssl_keylog);
        if (!line)
                break;

        bytes_read = strlen(line);
        /* fgets includes the \n at the end of the line. */
        if (bytes_read > 0) {
            line[bytes_read - 1] = 0;
            bytes_read--;
        }

        ssl_debug_printf("  checking keylog line: %s\n", line);

        if ( memcmp(line, "RSA ", 4) != 0) {
            ssl_debug_printf("    rejecting line due to bad format\n");
            continue;
        }

        offset = 4;

        if ( ssl_session->session_id.data_len>0 && memcmp(line+offset,"Session-ID:",11) == 0 ) {
            offset += 11;
            for (i = 0; i < ssl_session->session_id.data_len; i++) {
                if (from_hex_char(line[offset + i*2]) != (ssl_session->session_id.data[i] >> 4) ||
                    from_hex_char(line[offset + i*2 + 1]) != (ssl_session->session_id.data[i] & 15)) {
                    line = NULL;
                    break;
                }
<<<<<<< HEAD
            }

            if (line == NULL) {
                ssl_debug_printf("    line does not match SSL-ID\n");
                continue;
            }

            offset += 2*ssl_session->session_id.data_len;
            offset++;

        } else if( line[offset+16] == ' ' ) {
        for (i = 0; i < 8; i++) {
                if (from_hex_char(line[offset + i*2]) != (encrypted_pre_master->data[i] >> 4) ||
                    from_hex_char(line[offset + i*2 + 1]) != (encrypted_pre_master->data[i] & 15)) {
                line = NULL;
                break;
=======
>>>>>>> 149f655c
            }

            if (line == NULL) {
                ssl_debug_printf("    line does not match SSL-ID\n");
                continue;
            }

            offset += 2*ssl_session->session_id.data_len;
            offset++;

        } else if( line[offset+16] == ' ' ) {
            for (i = 0; i < 8; i++) {
                if (from_hex_char(line[offset + i*2]) != (encrypted_pre_master->data[i] >> 4) ||
                    from_hex_char(line[offset + i*2 + 1]) != (encrypted_pre_master->data[i] & 15)) {
                    line = NULL;
                    break;
                }
            }

            if (line == NULL) {
                ssl_debug_printf("    line does not match encrypted pre-master secret\n");
                continue;
            }

            offset += 17;

        } else {
            ssl_debug_printf("    rejecting line due to bad format\n");
            continue;
        }

<<<<<<< HEAD
            offset += 17;

        } else {
            ssl_debug_printf("    rejecting line due to bad format\n");
            continue;
        }

=======
>>>>>>> 149f655c

        /* This record seems to match. */
        if (memcmp(line+offset, "Master-Key:", 11) == 0) {
            /* Key is a MasterSecret */
            offset += 11;
            ssl_session->master_secret.data = se_alloc(kRSAPremasterLength);
<<<<<<< HEAD
        for (i = 0; i < kRSAPremasterLength; i++) {
                guint8 a = from_hex_char(line[offset + i*2]);
                guint8 b = from_hex_char(line[offset + i*2 + 1]);
            if (a == 16 || b == 16) {
                line = NULL;
                break;
=======
            for (i = 0; i < kRSAPremasterLength; i++) {
                guint8 a = from_hex_char(line[offset + i*2]);
                guint8 b = from_hex_char(line[offset + i*2 + 1]);
                if (a == 16 || b == 16) {
                    line = NULL;
                    break;
                }
                ssl_session->master_secret.data[i] = a << 4 | b;
>>>>>>> 149f655c
            }
                ssl_session->master_secret.data[i] = a << 4 | b;
            }

            if (line == NULL) {
                ssl_debug_printf("    line contains non-hex chars in master secret\n");
                continue;
            }

<<<<<<< HEAD
            ssl_session->master_secret.data_len = kRSAPremasterLength;
            ssl_session->state &= ~(SSL_PRE_MASTER_SECRET|SSL_HAVE_SESSION_KEY);
            ssl_session->state |= SSL_MASTER_SECRET;
            ssl_debug_printf("found master secret in key log\n");
            ret = 0;
            break;

        } else {
            /* Key is a PreMasterSecret */
            ssl_session->pre_master_secret.data = se_alloc(kRSAPremasterLength);
            for (i = 0; i < kRSAPremasterLength; i++) {
                guint8 a = from_hex_char(line[offset + i*2]);
                guint8 b = from_hex_char(line[offset + i*2 + 1]);
                if (a == 16 || b == 16) {
                    line = NULL;
                    break;
                }
            ssl_session->pre_master_secret.data[i] = a << 4 | b;
        }
=======
            if (line == NULL) {
                ssl_debug_printf("    line contains non-hex chars in master secret\n");
                continue;
            }
>>>>>>> 149f655c

            ssl_session->master_secret.data_len = kRSAPremasterLength;
            ssl_session->state &= ~(SSL_PRE_MASTER_SECRET|SSL_HAVE_SESSION_KEY);
            ssl_session->state |= SSL_MASTER_SECRET;
            ssl_debug_printf("found master secret in key log\n");
            ret = 0;
            break;

        } else {
            /* Key is a PreMasterSecret */
            ssl_session->pre_master_secret.data = se_alloc(kRSAPremasterLength);
            for (i = 0; i < kRSAPremasterLength; i++) {
                guint8 a = from_hex_char(line[offset + i*2]);
                guint8 b = from_hex_char(line[offset + i*2 + 1]);
                if (a == 16 || b == 16) {
                    line = NULL;
                    break;
                }
                ssl_session->pre_master_secret.data[i] = a << 4 | b;
            }

            if (line == NULL) {
                ssl_debug_printf("    line contains non-hex chars in pre-master secret\n");
                continue;
            }

            ssl_session->pre_master_secret.data_len = kRSAPremasterLength;
            ssl_session->state &= ~(SSL_MASTER_SECRET|SSL_HAVE_SESSION_KEY);
            ssl_session->state |= SSL_PRE_MASTER_SECRET;
            ssl_debug_printf("found pre-master secret in key log\n");
            ret = 0;
            break;
        }
    }
    }

    fclose(ssl_keylog);
    return ret;
}

#ifdef SSL_DECRYPT_DEBUG

static FILE* ssl_debug_file=NULL;

void
ssl_set_debug(char* name)
{
    static gint debug_file_must_be_closed;
    gint use_stderr;
    debug_file_must_be_closed = 0;
    use_stderr = name?(strcmp(name, SSL_DEBUG_USE_STDERR) == 0):0;

    if (debug_file_must_be_closed)
        fclose(ssl_debug_file);
    if (use_stderr)
        ssl_debug_file = stderr;
    else if (!name || (strcmp(name, "") ==0))
        ssl_debug_file = NULL;
    else
        ssl_debug_file = ws_fopen(name, "w");
    if (!use_stderr && ssl_debug_file)
        debug_file_must_be_closed = 1;
}

void
ssl_debug_flush(void)
{
    if (ssl_debug_file)
        fflush(ssl_debug_file);
}

void
ssl_debug_printf(const gchar* fmt, ...)
{
    va_list ap;
    gint ret;
    ret=0;

    if (!ssl_debug_file)
        return;

    va_start(ap, fmt);
    ret += vfprintf(ssl_debug_file, fmt, ap);
    va_end(ap);
}

void
ssl_print_text_data(const gchar* name, const guchar* data, size_t len)
{
    size_t i;
    if (!ssl_debug_file)
        return;
    fprintf(ssl_debug_file,"%s: ",name);
    for (i=0; i< len; i++) {
      fprintf(ssl_debug_file,"%c",data[i]);
    }
    fprintf(ssl_debug_file,"\n");
}

void
ssl_print_data(const gchar* name, const guchar* data, size_t len)
{
    size_t i;
    if (!ssl_debug_file)
        return;
    fprintf(ssl_debug_file,"%s[%d]:\n",name, (int) len);
    for (i=0; i< len; i++) {
        if ((i>0) && (i%16 == 0))
            fprintf(ssl_debug_file,"\n");
        fprintf(ssl_debug_file,"%.2x ",data[i]&255);
    }
    fprintf(ssl_debug_file,"\n");
}

void
ssl_print_string(const gchar* name, const StringInfo* data)
{
    ssl_print_data(name, data->data, data->data_len);
}
#endif /* SSL_DECRYPT_DEBUG */

/* checks for SSL and DTLS UAT key list fields */

gboolean
ssldecrypt_uat_fld_ip_chk_cb(void* r _U_, const char* p, unsigned len _U_, const void* u1 _U_, const void* u2 _U_, const char** err)
{
    if (!p || strlen(p) == 0u) {
        *err = ep_strdup_printf("No IP address given.");
        return FALSE;
    }

    *err = NULL;
    return TRUE;
}

gboolean
ssldecrypt_uat_fld_port_chk_cb(void* r _U_, const char* p, unsigned len _U_, const void* u1 _U_, const void* u2 _U_, const char** err)
{
    if (!p || strlen(p) == 0u) {
        *err = ep_strdup_printf("No Port given.");
        return FALSE;
    }

    if (strcmp(p, "start_tls") != 0){
        const gint i = atoi(p);
        if (i <= 0 || i > 65535) {
            *err = ep_strdup_printf("Invalid port given.");
            return FALSE;
        }
    }

    *err = NULL;
    return TRUE;
}

gboolean
ssldecrypt_uat_fld_protocol_chk_cb(void* r _U_, const char* p, unsigned len _U_, const void* u1 _U_, const void* u2 _U_, const char** err)
{
    if (!p || strlen(p) == 0u) {
        *err = ep_strdup_printf("No protocol given.");
        return FALSE;
    }

    if (!find_dissector(p)) {
        *err = ep_strdup_printf("Could not find dissector for: '%s'", p);
        return FALSE;
    }

    *err = NULL;
    return TRUE;
}

gboolean
ssldecrypt_uat_fld_fileopen_chk_cb(void* r _U_, const char* p, unsigned len _U_, const void* u1 _U_, const void* u2 _U_, const char** err)
{
    ws_statb64 st;

    if (!p || strlen(p) == 0u) {
        *err = ep_strdup_printf("No filename given.");
        return FALSE;
    } else {
        if (ws_stat64(p, &st) != 0) {
            *err = ep_strdup_printf("File '%s' does not exist or access is denied.", p);
            return FALSE;
        }
    }

    *err = NULL;
    return TRUE;
}

gboolean
ssldecrypt_uat_fld_password_chk_cb(void* r _U_, const char* p, unsigned len _U_, const void* u1 _U_, const void* u2 _U_, const char** err)
{
    ssldecrypt_assoc_t* f = r;
    FILE *fp = NULL;

    if (p && strlen(p) > 0u) {
        fp = ws_fopen(f->keyfile, "rb");
        if (fp) {
            if (!ssl_load_pkcs12(fp, p)) {
                fclose(fp);
                *err = ep_strdup_printf("Invalid. Password is necessary only if you use PKCS#12 key file.");
                return FALSE;
            }
            fclose(fp);
        } else {
            *err = ep_strdup_printf("Leave this field blank if the keyfile is not PKCS#12.");
            return FALSE;
        }
    }

    *err = NULL;
    return TRUE;
}

/*
 * Editor modelines  -  http://www.wireshark.org/tools/modelines.html
 *
 * Local variables:
 * c-basic-offset: 4
 * tab-width: 8
 * indent-tabs-mode: nil
 * End:
 *
 * vi: set shiftwidth=4 tabstop=8 expandtab:
 * :indentSize=4:tabSize=8:noTabs=true:
 */<|MERGE_RESOLUTION|>--- conflicted
+++ resolved
@@ -32,7 +32,6 @@
 #endif
 
 #include "packet-ssl-utils.h"
-#include "packet-ssl.h"
 
 #include <epan/emem.h>
 #include <epan/strutil.h>
@@ -380,13 +379,6 @@
     { 0x00, NULL }
 };
 
-const value_string ssl_curve_types[] = {
-    { 1, "explicit_prime" },
-    { 2, "explicit_char2" },
-    { 3, "named_curve" },
-    { 0x00, NULL }
-};
-
 const value_string ssl_extension_ec_point_formats[] = {
     { 0, "uncompressed" },
     { 1, "ansiX962_compressed_prime" },
@@ -513,11 +505,6 @@
     { 2, "DSS Sign" },
     { 3, "RSA Fixed DH" },
     { 4, "DSS Fixed DH" },
-    /* GOST certificate types */
-    /* Section 3.5 of draft-chudov-cryptopro-cptls-04 */
-    { 21, "GOST R 34.10-94" },
-    { 22, "GOST R 34.10-2001" },
-    /* END GOST certificate types */
     { 64, "ECDSA Sign" },
     { 65, "RSA Fixed ECDH" },
     { 66, "ECDSA Fixed ECDH" },
@@ -644,11 +631,6 @@
     { 0x006C, "TLS_DH_anon_WITH_AES_128_CBC_SHA256" },
     { 0x006D, "TLS_DH_anon_WITH_AES_256_CBC_SHA256" },
 
-    /* draft-chudov-cryptopro-cptls-04.txt */
-    { 0x0080,  "TLS_GOSTR341094_WITH_28147_CNT_IMIT" },
-    { 0x0081,  "TLS_GOSTR341001_WITH_28147_CNT_IMIT" },
-    { 0x0082,  "TLS_GOSTR341094_WITH_NULL_GOSTR3411" },
-    { 0x0083,  "TLS_GOSTR341001_WITH_NULL_GOSTR3411" },
 
     /* RFC 4132 */
     { 0x0084, "TLS_RSA_WITH_CAMELLIA_256_CBC_SHA" },
@@ -924,13 +906,6 @@
     { 0, NULL }
 };
 
-/* RFC 6091 3.1 */
-const value_string tls_certificate_type[] = {
-    { 0, "X.509" },
-    { 1, "OpenPGP" },
-    { 0, NULL }
-};
-
 const value_string tls_cert_status_type[] = {
     { SSL_HND_CERT_STATUS_TYPE_OCSP, "OCSP" },
     { 0, NULL }
@@ -948,201 +923,6 @@
 #endif
 };
 
-/* To assist in parsing client/server key exchange messages
-   0 indicates unknown */
-gint ssl_get_keyex_alg(gint cipher)
-{
-	switch(cipher) {
-	case 0x0001:
-	case 0x0002:
-	case 0x0003:
-	case 0x0004:
-	case 0x0005:
-	case 0x0006:
-	case 0x0007:
-	case 0x0008:
-	case 0x0009:
-	case 0x000a:
-	case 0x002e:
-	case 0x002f:
-	case 0x0035:
-	case 0x003b:
-	case 0x003c:
-	case 0x003d:
-	case 0x0041:
-	case 0x0060:
-	case 0x0061:
-	case 0x0062:
-	case 0x0064:
-	case 0x0084:
-	case 0x0092:
-	case 0x0093:
-	case 0x0094:
-	case 0x0095:
-	case 0x0096:
-	case 0x009c:
-	case 0x009d:
-	case 0x00ac:
-	case 0x00ad:
-	case 0x00b6:
-	case 0x00b7:
-	case 0x00b8:
-	case 0x00b9:
-	case 0x00ba:
-	case 0x00c0:
-	case 0xfefe:
-	case 0xfeff:
-	case 0xffe0:
-	case 0xffe1:
-		return KEX_RSA;
-	case 0x000b:
-	case 0x000c:
-	case 0x000d:
-	case 0x000e:
-	case 0x000f:
-	case 0x0010:
-	case 0x0011:
-	case 0x0012:
-	case 0x0013:
-	case 0x0014:
-	case 0x0015:
-	case 0x0016:
-	case 0x0017:
-	case 0x0018:
-	case 0x0019:
-	case 0x001a:
-	case 0x001b:
-	case 0x002d:
-	case 0x0030:
-	case 0x0031:
-	case 0x0032:
-	case 0x0033:
-	case 0x0034:
-	case 0x0036:
-	case 0x0037:
-	case 0x0038:
-	case 0x0039:
-	case 0x003a:
-	case 0x003e:
-	case 0x003f:
-	case 0x0040:
-	case 0x0042:
-	case 0x0043:
-	case 0x0044:
-	case 0x0045:
-	case 0x0046:
-	case 0x0063:
-	case 0x0065:
-	case 0x0066:
-	case 0x0067:
-	case 0x0068:
-	case 0x0069:
-	case 0x006a:
-	case 0x006b:
-	case 0x006c:
-	case 0x006d:
-	case 0x0085:
-	case 0x0086:
-	case 0x0087:
-	case 0x0088:
-	case 0x0089:
-	case 0x008e:
-	case 0x008f:
-	case 0x0090:
-	case 0x0091:
-	case 0x0097:
-	case 0x0098:
-	case 0x0099:
-	case 0x009a:
-	case 0x009b:
-	case 0x009e:
-	case 0x009f:
-	case 0x00a0:
-	case 0x00a1:
-	case 0x00a2:
-	case 0x00a3:
-	case 0x00a4:
-	case 0x00a5:
-	case 0x00a6:
-	case 0x00a7:
-	case 0x00aa:
-	case 0x00ab:
-	case 0x00b2:
-	case 0x00b3:
-	case 0x00b4:
-	case 0x00b5:
-	case 0x00bb:
-	case 0x00bc:
-	case 0x00bd:
-	case 0x00be:
-	case 0x00bf:
-	case 0x00c1:
-	case 0x00c2:
-	case 0x00c3:
-	case 0x00c4:
-	case 0x00c5:
-		return KEX_DH;
-	case 0xc001:
-	case 0xc002:
-	case 0xc003:
-	case 0xc004:
-	case 0xc005:
-	case 0xc006:
-	case 0xc007:
-	case 0xc008:
-	case 0xc009:
-	case 0xc00a:
-	case 0xc00b:
-	case 0xc00c:
-	case 0xc00d:
-	case 0xc00e:
-	case 0xc00f:
-	case 0xc010:
-	case 0xc011:
-	case 0xc012:
-	case 0xc013:
-	case 0xc014:
-	case 0xc015:
-	case 0xc016:
-	case 0xc017:
-	case 0xc018:
-	case 0xc019:
-	case 0xc023:
-	case 0xc024:
-	case 0xc025:
-	case 0xc026:
-	case 0xc027:
-	case 0xc028:
-	case 0xc029:
-	case 0xc02a:
-	case 0xc02b:
-	case 0xc02c:
-	case 0xc02d:
-	case 0xc02e:
-	case 0xc02f:
-	case 0xc030:
-	case 0xc031:
-	case 0xc032:
-	case 0xc033:
-	case 0xc034:
-	case 0xc035:
-	case 0xc036:
-	case 0xc037:
-	case 0xc038:
-	case 0xc039:
-	case 0xc03a:
-	case 0xc03b:
-		return KEX_ECDH;
-	default:
-		break;
-	}
-
-	return 0;
-}
-
-
-
-
 static gint
 ssl_data_alloc(StringInfo* str, size_t len)
 {
@@ -1297,9 +1077,9 @@
     /* guchar * ivp; */
     gint ret;
     /* gint i; */
-    /* gcry_cipher_hd_t c; */
+    gcry_cipher_hd_t c;
     ret=0;
-    /*c=(gcry_cipher_hd_t)*cipher;*/
+    c=(gcry_cipher_hd_t)*cipher;
 
     ssl_debug_printf("--------------------------------------------------------------------");
     /*for(ivp=c->iv,i=0; i < iv_len; i++ )
@@ -1557,11 +1337,13 @@
     return 0;
 }
 
+#define PRF(ssl,secret,usage,rnd1,rnd2,out) ((ssl->version_netorder==SSLV3_VERSION)? \
+        ssl3_prf(secret,usage,rnd1,rnd2,out): \
+        tls_prf(secret,usage,rnd1,rnd2,out))
+
 static const gchar *digests[]={
     "MD5",
-    "SHA1",
-    "SHA256",
-    "SHA384"
+    "SHA1"
 };
 
 static const gchar *ciphers[]={
@@ -1604,23 +1386,8 @@
     {26,KEX_DH,SIG_NONE,ENC_DES,8,64,64,DIG_MD5,16,0, SSL_CIPHER_MODE_CBC},
     {27,KEX_DH,SIG_NONE,ENC_3DES,8,192,192,DIG_MD5,16,0, SSL_CIPHER_MODE_CBC},
     {47,KEX_RSA,SIG_RSA,ENC_AES,16,128,128,DIG_SHA,20,0, SSL_CIPHER_MODE_CBC},
-    {48,KEX_DH,SIG_DSS,ENC_AES,16,128,128,DIG_SHA,20,0, SSL_CIPHER_MODE_CBC},   /* TLS_DH_DSS_WITH_AES_128_CBC_SHA */
-    {49,KEX_DH,SIG_RSA,ENC_AES,16,128,128,DIG_SHA,20,0, SSL_CIPHER_MODE_CBC},   /* TLS_DH_RSA_WITH_AES_128_CBC_SHA */
-    {50,KEX_DH,SIG_DSS,ENC_AES,16,128,128,DIG_SHA,20,0, SSL_CIPHER_MODE_CBC},   /* TLS_DHE_DSS_WITH_AES_128_CBC_SHA */
     {51,KEX_DH, SIG_RSA,ENC_AES,16,128,128,DIG_SHA,20,0, SSL_CIPHER_MODE_CBC},
-    {52,KEX_DH,SIG_NONE,ENC_AES,16,128,128,DIG_SHA,20,0, SSL_CIPHER_MODE_CBC},   /* TLS_DH_anon_WITH_AES_128_CBC_SHA */
     {53,KEX_RSA,SIG_RSA,ENC_AES256,16,256,256,DIG_SHA,20,0, SSL_CIPHER_MODE_CBC},
-    {54,KEX_DH,SIG_DSS,ENC_AES256,16,256,256,DIG_SHA,20,0, SSL_CIPHER_MODE_CBC},   /* TLS_DH_DSS_WITH_AES_256_CBC_SHA */
-    {55,KEX_DH,SIG_RSA,ENC_AES256,16,256,256,DIG_SHA,20,0, SSL_CIPHER_MODE_CBC},   /* TLS_DH_RSA_WITH_AES_256_CBC_SHA */
-    {56,KEX_DH,SIG_DSS,ENC_AES256,16,256,256,DIG_SHA,20,0, SSL_CIPHER_MODE_CBC},   /* TLS_DHE_DSS_WITH_AES_256_CBC_SHA */
-    {57,KEX_DH,SIG_RSA,ENC_AES256,16,256,256,DIG_SHA,20,0, SSL_CIPHER_MODE_CBC},   /* TLS_DHE_RSA_WITH_AES_256_CBC_SHA */
-    {58,KEX_DH,SIG_NONE,ENC_AES256,16,256,256,DIG_SHA,20,0, SSL_CIPHER_MODE_CBC},   /* TLS_DH_anon_WITH_AES_256_CBC_SHA */
-    {59,KEX_RSA,SIG_RSA,ENC_NULL,1,0,0,DIG_SHA256,32,0, SSL_CIPHER_MODE_STREAM},
-    {60,KEX_RSA,SIG_RSA,ENC_AES,16,128,128,DIG_SHA256,32,0, SSL_CIPHER_MODE_CBC},
-    {61,KEX_RSA,SIG_RSA,ENC_AES256,16,256,256,DIG_SHA256,32,0, SSL_CIPHER_MODE_CBC},
-    {62,KEX_DH,SIG_DSS,ENC_AES,16,128,128,DIG_SHA256,32,0, SSL_CIPHER_MODE_CBC},   /* TLS_DH_DSS_WITH_AES_128_CBC_SHA256 */
-    {63,KEX_DH,SIG_RSA,ENC_AES,16,128,128,DIG_SHA256,32,0, SSL_CIPHER_MODE_CBC},   /* TLS_DH_RSA_WITH_AES_128_CBC_SHA256 */
-    {64,KEX_DH,SIG_DSS,ENC_AES,16,128,128,DIG_SHA256,32,0, SSL_CIPHER_MODE_CBC},   /* TLS_DHE_DSS_WITH_AES_128_CBC_SHA256 */
     {96,KEX_RSA,SIG_RSA,ENC_RC4,1,128,56,DIG_MD5,16,1, SSL_CIPHER_MODE_STREAM},
     {97,KEX_RSA,SIG_RSA,ENC_RC2,1,128,56,DIG_MD5,16,1, SSL_CIPHER_MODE_STREAM},
     {98,KEX_RSA,SIG_RSA,ENC_DES,8,64,64,DIG_SHA,20,1, SSL_CIPHER_MODE_STREAM},
@@ -1628,25 +1395,10 @@
     {100,KEX_RSA,SIG_RSA,ENC_RC4,1,128,56,DIG_SHA,20,1, SSL_CIPHER_MODE_STREAM},
     {101,KEX_DH,SIG_DSS,ENC_RC4,1,128,56,DIG_SHA,20,1, SSL_CIPHER_MODE_STREAM},
     {102,KEX_DH,SIG_DSS,ENC_RC4,1,128,128,DIG_SHA,20,0, SSL_CIPHER_MODE_STREAM},
-    {103,KEX_DH,SIG_RSA,ENC_AES,16,128,128,DIG_SHA256,32,0, SSL_CIPHER_MODE_CBC},   /* TLS_DHE_RSA_WITH_AES_128_CBC_SHA256 */
-    {104,KEX_DH,SIG_DSS,ENC_AES256,16,256,256,DIG_SHA256,32,0, SSL_CIPHER_MODE_CBC},   /* TLS_DH_DSS_WITH_AES_256_CBC_SHA256 */
-    {105,KEX_DH,SIG_RSA,ENC_AES256,16,256,256,DIG_SHA256,32,0, SSL_CIPHER_MODE_CBC},   /* TLS_DH_RSA_WITH_AES_256_CBC_SHA256 */
-    {106,KEX_DH,SIG_DSS,ENC_AES256,16,256,256,DIG_SHA256,32,0, SSL_CIPHER_MODE_CBC},   /* TLS_DHE_DSS_WITH_AES_256_CBC_SHA256 */
-    {107,KEX_DH,SIG_RSA,ENC_AES256,16,256,256,DIG_SHA256,32,0, SSL_CIPHER_MODE_CBC},
-    {108,KEX_DH,SIG_NONE,ENC_AES,16,128,128,DIG_SHA256,32,0, SSL_CIPHER_MODE_CBC},   /* TLS_DH_anon_WITH_AES_128_CBC_SHA256 */
-    {109,KEX_DH,SIG_NONE,ENC_AES256,16,256,256,DIG_SHA256,32,0, SSL_CIPHER_MODE_CBC},   /* TLS_DH_anon_WITH_AES_256_CBC_SHA256 */
     /*{138,KEX_PSK,SIG_RSA,ENC_RC4,16,128,128,DIG_SHA,20,0, SSL_CIPHER_MODE_CBC},*/
     {139,KEX_PSK,SIG_RSA,ENC_3DES,8,192,192,DIG_SHA,20,0, SSL_CIPHER_MODE_CBC},
     {140,KEX_PSK,SIG_RSA,ENC_AES,16,128,128,DIG_SHA,20,0, SSL_CIPHER_MODE_CBC},
     {141,KEX_PSK,SIG_RSA,ENC_AES256,16,256,256,DIG_SHA,20,0, SSL_CIPHER_MODE_CBC},
-    {49187,KEX_DH,SIG_DSS,ENC_AES,16,128,128,DIG_SHA256,32,0, SSL_CIPHER_MODE_CBC},   /* TLS_ECDHE_ECDSA_WITH_AES_128_CBC_SHA256 */
-    {49188,KEX_DH,SIG_DSS,ENC_AES256,16,256,256,DIG_SHA384,48,0, SSL_CIPHER_MODE_CBC},   /* TLS_ECDHE_ECDSA_WITH_AES_256_CBC_SHA384 */
-    {49189,KEX_DH,SIG_DSS,ENC_AES,16,128,128,DIG_SHA256,32,0, SSL_CIPHER_MODE_CBC},   /* TLS_ECDH_ECDSA_WITH_AES_128_CBC_SHA256 */
-    {49190,KEX_DH,SIG_DSS,ENC_AES256,16,256,256,DIG_SHA384,48,0, SSL_CIPHER_MODE_CBC},   /* TLS_ECDH_ECDSA_WITH_AES_256_CBC_SHA384 */
-    {49191,KEX_DH,SIG_RSA,ENC_AES,16,128,128,DIG_SHA256,32,0, SSL_CIPHER_MODE_CBC},   /* TLS_ECDHE_RSA_WITH_AES_128_CBC_SHA256 */
-    {49192,KEX_DH,SIG_RSA,ENC_AES256,16,256,256,DIG_SHA384,48,0, SSL_CIPHER_MODE_CBC},   /* TLS_ECDHE_RSA_WITH_AES_256_CBC_SHA384 */
-    {49193,KEX_DH,SIG_RSA,ENC_AES,16,128,128,DIG_SHA256,32,0, SSL_CIPHER_MODE_CBC},   /* TLS_ECDH_RSA_WITH_AES_128_CBC_SHA256 */
-    {49194,KEX_DH,SIG_RSA,ENC_AES256,16,256,256,DIG_SHA384,48,0, SSL_CIPHER_MODE_CBC},   /* TLS_ECDH_RSA_WITH_AES_256_CBC_SHA384 */
     {-1, 0,0,0,0,0,0,0,0,0, 0}
 };
 
@@ -1675,7 +1427,7 @@
     guint left;
     gint tocpy;
     guint8 *A;
-    guint8 _A[48],tmp[48];
+    guint8 _A[20],tmp[20];
     guint A_l,tmp_l;
     SSL_HMAC hm;
     ptr=out->data;
@@ -1782,30 +1534,6 @@
 }
 
 static gint
-tls12_prf(gint md, StringInfo* secret, const gchar* usage, StringInfo* rnd1, StringInfo* rnd2, StringInfo* out)
-{
-    StringInfo label_seed;
-    size_t usage_len;
-
-    usage_len = strlen(usage);
-    if (ssl_data_alloc(&label_seed, usage_len+rnd1->data_len+rnd2->data_len) < 0) {
-        ssl_debug_printf("tls12_prf: can't allocate label_seed\n");
-        return -1;
-    }
-    memcpy(label_seed.data, usage, usage_len);
-    memcpy(label_seed.data+usage_len, rnd1->data, rnd1->data_len);
-    memcpy(label_seed.data+usage_len+rnd1->data_len, rnd2->data, rnd2->data_len);
-
-    ssl_debug_printf("tls12_prf: tls_hash(hash_alg %s secret_len %d seed_len %d )\n", gcry_md_algo_name(md), secret->data_len, label_seed.data_len);
-    if (tls_hash(secret, &label_seed, md, out) != 0){
-        g_free(label_seed.data);
-        return -1;
-    }
-    ssl_print_string("PRF out", out);
-    return 0;
-}
-
-static gint
 ssl3_generate_export_iv(StringInfo* r1,
         StringInfo* r2, StringInfo* out)
 {
@@ -1878,24 +1606,6 @@
     }
 
     return(0);
-}
-
-static gint prf(SslDecryptSession* ssl,StringInfo* secret,gchar* usage,StringInfo* rnd1,StringInfo* rnd2,StringInfo* out)
-{
-    gint ret;
-    if (ssl->version_netorder==SSLV3_VERSION){
-        ret = ssl3_prf(secret,usage,rnd1,rnd2,out);
-    }else if (ssl->version_netorder==TLSV1_VERSION || ssl->version_netorder==TLSV1DOT1_VERSION || 
-            ssl->version_netorder==DTLSV1DOT0_VERSION || ssl->version_netorder==DTLSV1DOT0_VERSION_NOT){
-        ret = tls_prf(secret,usage,rnd1,rnd2,out);
-    }else{
-        if (ssl->cipher_suite.dig == DIG_SHA384){
-            ret = tls12_prf(GCRY_MD_SHA384, secret, usage, rnd1, rnd2, out);
-        }else{
-            ret = tls12_prf(GCRY_MD_SHA256, secret, usage, rnd1, rnd2, out);
-        }
-    }
-    return ret;
 }
 
 static SslFlow*
@@ -2029,7 +1739,7 @@
         ssl_print_string("pre master secret",&ssl_session->pre_master_secret);
         ssl_print_string("client random",&ssl_session->client_random);
         ssl_print_string("server random",&ssl_session->server_random);
-        if (prf(ssl_session,&ssl_session->pre_master_secret,"master secret",
+        if (PRF(ssl_session,&ssl_session->pre_master_secret,"master secret",
                 &ssl_session->client_random,
                 &ssl_session->server_random, &ssl_session->master_secret)) {
             ssl_debug_printf("ssl_generate_keyring_material can't generate master_secret\n");
@@ -2051,7 +1761,7 @@
     key_block.data_len = needed;
     key_block.data = g_malloc(needed);
     ssl_debug_printf("ssl_generate_keyring_material sess key generation\n");
-    if (prf(ssl_session,&ssl_session->master_secret,"key expansion",
+    if (PRF(ssl_session,&ssl_session->master_secret,"key expansion",
             &ssl_session->server_random,&ssl_session->client_random,
             &key_block)) {
         ssl_debug_printf("ssl_generate_keyring_material can't generate key_block\n");
@@ -2118,7 +1828,7 @@
                 iv_block.data_len = ssl_session->cipher_suite.block*2;
 
                 ssl_debug_printf("ssl_generate_keyring_material prf(iv_block)\n");
-                if(prf(ssl_session,&key_null, "IV block",
+                if(PRF(ssl_session,&key_null, "IV block",
                         &ssl_session->client_random,
                         &ssl_session->server_random,&iv_block)) {
                     ssl_debug_printf("ssl_generate_keyring_material can't generate tls31 iv block\n");
@@ -2169,7 +1879,7 @@
             k.data = c_wk;
             k.data_len = ssl_session->cipher_suite.eff_bits/8;
             ssl_debug_printf("ssl_generate_keyring_material PRF(key_c)\n");
-            if (prf(ssl_session,&k,"client write key",
+            if (PRF(ssl_session,&k,"client write key",
                     &ssl_session->client_random,
                     &ssl_session->server_random, &key_c)) {
                 ssl_debug_printf("ssl_generate_keyring_material can't generate tll31 server key \n");
@@ -2180,7 +1890,7 @@
             k.data = s_wk;
             k.data_len = ssl_session->cipher_suite.eff_bits/8;
             ssl_debug_printf("ssl_generate_keyring_material PRF(key_s)\n");
-            if(prf(ssl_session,&k,"server write key",
+            if(PRF(ssl_session,&k,"server write key",
                     &ssl_session->client_random,
                     &ssl_session->server_random, &key_s)) {
                 ssl_debug_printf("ssl_generate_keyring_material can't generate tll31 client key \n");
@@ -2304,7 +2014,7 @@
     SSL_HMAC hm;
     gint md;
     guint32 len;
-    guint8 buf[48];
+    guint8 buf[20];
     gint16 temp;
 
     md=ssl_get_digest_by_name(digests[decoder->cipher_suite->dig-0x40]);
@@ -2542,11 +2252,10 @@
     worklen-=decoder->cipher_suite->dig_len;
     mac = out_str->data + worklen;
 
-    /* if TLS 1.1 or 1.2 we use the transmitted IV and remove it after (to not modify dissector in others parts)*/
-    if(ssl->version_netorder==TLSV1DOT1_VERSION || ssl->version_netorder==TLSV1DOT2_VERSION){
-        /* if stream cipher used, IV is not contained */
-        worklen=worklen-(decoder->cipher_suite->block!=1 ? decoder->cipher_suite->block : 0);
-        memcpy(out_str->data,out_str->data+(decoder->cipher_suite->block!=1 ? decoder->cipher_suite->block : 0),worklen);
+    /* if TLS 1.1 we use the transmitted IV and remove it after (to not modify dissector in others parts)*/
+    if(ssl->version_netorder==TLSV1DOT1_VERSION){
+        worklen=worklen-decoder->cipher_suite->block;
+        memcpy(out_str->data,out_str->data+decoder->cipher_suite->block,worklen);
     }
     if(ssl->version_netorder==DTLSV1DOT0_VERSION ||
       ssl->version_netorder==DTLSV1DOT0_VERSION_NOT){
@@ -2558,30 +2267,14 @@
         worklen, ssl->version_netorder, ct, decoder->seq);
     if(ssl->version_netorder==SSLV3_VERSION){
         if(ssl3_check_mac(decoder,ct,out_str->data,worklen,mac) < 0) {
-			if(ssl_ignore_mac_failed) {
-			ssl_debug_printf("ssl_decrypt_record: mac failed, but ignored for troubleshooting ;-)\n");
-            }
-			else{
-				ssl_debug_printf("ssl_decrypt_record: mac failed\n");
-				return -1;
-			}
+            ssl_debug_printf("ssl_decrypt_record: mac failed\n");
+            return -1;
         }
-        else{
-            ssl_debug_printf("ssl_decrypt_record: mac ok\n");
-        }
-    }
-    else if(ssl->version_netorder==TLSV1_VERSION || ssl->version_netorder==TLSV1DOT1_VERSION || ssl->version_netorder==TLSV1DOT2_VERSION){
+    }
+    else if(ssl->version_netorder==TLSV1_VERSION || ssl->version_netorder==TLSV1DOT1_VERSION){
         if(tls_check_mac(decoder,ct,ssl->version_netorder,out_str->data,worklen,mac)< 0) {
-			if(ssl_ignore_mac_failed) {
-			ssl_debug_printf("ssl_decrypt_record: mac failed, but ignored for troubleshooting ;-)\n");
-            }
-			else{
-				ssl_debug_printf("ssl_decrypt_record: mac failed\n");
-				return -1;
-			}
-        }
-        else{
-            ssl_debug_printf("ssl_decrypt_record: mac ok\n");
+            ssl_debug_printf("ssl_decrypt_record: mac failed\n");
+            return -1;
         }
     }
     else if(ssl->version_netorder==DTLSV1DOT0_VERSION ||
@@ -2593,16 +2286,17 @@
         else if(tls_check_mac(decoder,ct,TLSV1_VERSION,out_str->data,worklen,mac)>= 0) {
             ssl_debug_printf("ssl_decrypt_record: dtls rfc-compliant mac failed, but old openssl's non-rfc-compliant mac ok\n");
         }
+        /*
         else if(ssl_ignore_mac_failed) {
-            ssl_debug_printf("ssl_decrypt_record: mac failed, but ignored for troubleshooting ;-)\n");
+ 	    ssl_debug_printf("ssl_decrypt_record: mac failed, but ignored for troubleshooting ;-)\n");
         }
+        */
         else{
             ssl_debug_printf("ssl_decrypt_record: mac failed\n");
             return -1;
         }
     }
-
-	*outl = worklen;
+    *outl = worklen;
 
     if (decoder->compression > 0) {
       ssl_debug_printf("ssl_decrypt_record: compression method %d\n", decoder->compression);
@@ -3353,7 +3047,7 @@
     if (!pi)
     {
         pi = se_alloc0(sizeof(SslPacketInfo));
-        p_add_proto_data(pinfo->fd, proto, pi);
+        p_add_proto_data(pinfo->fd, proto,pi);
     }
 
     real_data = se_alloc(data_len);
@@ -3666,7 +3360,6 @@
                     line = NULL;
                     break;
                 }
-<<<<<<< HEAD
             }
 
             if (line == NULL) {
@@ -3683,31 +3376,13 @@
                     from_hex_char(line[offset + i*2 + 1]) != (encrypted_pre_master->data[i] & 15)) {
                 line = NULL;
                 break;
-=======
->>>>>>> 149f655c
             }
-
-            if (line == NULL) {
-                ssl_debug_printf("    line does not match SSL-ID\n");
-                continue;
-            }
-
-            offset += 2*ssl_session->session_id.data_len;
-            offset++;
-
-        } else if( line[offset+16] == ' ' ) {
-            for (i = 0; i < 8; i++) {
-                if (from_hex_char(line[offset + i*2]) != (encrypted_pre_master->data[i] >> 4) ||
-                    from_hex_char(line[offset + i*2 + 1]) != (encrypted_pre_master->data[i] & 15)) {
-                    line = NULL;
-                    break;
-                }
-            }
-
-            if (line == NULL) {
-                ssl_debug_printf("    line does not match encrypted pre-master secret\n");
-                continue;
-            }
+        }
+
+        if (line == NULL) {
+            ssl_debug_printf("    line does not match encrypted pre-master secret\n");
+            continue;
+        }
 
             offset += 17;
 
@@ -3716,39 +3391,18 @@
             continue;
         }
 
-<<<<<<< HEAD
-            offset += 17;
-
-        } else {
-            ssl_debug_printf("    rejecting line due to bad format\n");
-            continue;
-        }
-
-=======
->>>>>>> 149f655c
 
         /* This record seems to match. */
         if (memcmp(line+offset, "Master-Key:", 11) == 0) {
             /* Key is a MasterSecret */
             offset += 11;
             ssl_session->master_secret.data = se_alloc(kRSAPremasterLength);
-<<<<<<< HEAD
         for (i = 0; i < kRSAPremasterLength; i++) {
                 guint8 a = from_hex_char(line[offset + i*2]);
                 guint8 b = from_hex_char(line[offset + i*2 + 1]);
             if (a == 16 || b == 16) {
                 line = NULL;
                 break;
-=======
-            for (i = 0; i < kRSAPremasterLength; i++) {
-                guint8 a = from_hex_char(line[offset + i*2]);
-                guint8 b = from_hex_char(line[offset + i*2 + 1]);
-                if (a == 16 || b == 16) {
-                    line = NULL;
-                    break;
-                }
-                ssl_session->master_secret.data[i] = a << 4 | b;
->>>>>>> 149f655c
             }
                 ssl_session->master_secret.data[i] = a << 4 | b;
             }
@@ -3758,7 +3412,6 @@
                 continue;
             }
 
-<<<<<<< HEAD
             ssl_session->master_secret.data_len = kRSAPremasterLength;
             ssl_session->state &= ~(SSL_PRE_MASTER_SECRET|SSL_HAVE_SESSION_KEY);
             ssl_session->state |= SSL_MASTER_SECRET;
@@ -3778,45 +3431,18 @@
                 }
             ssl_session->pre_master_secret.data[i] = a << 4 | b;
         }
-=======
-            if (line == NULL) {
-                ssl_debug_printf("    line contains non-hex chars in master secret\n");
-                continue;
-            }
->>>>>>> 149f655c
-
-            ssl_session->master_secret.data_len = kRSAPremasterLength;
-            ssl_session->state &= ~(SSL_PRE_MASTER_SECRET|SSL_HAVE_SESSION_KEY);
-            ssl_session->state |= SSL_MASTER_SECRET;
-            ssl_debug_printf("found master secret in key log\n");
-            ret = 0;
-            break;
-
-        } else {
-            /* Key is a PreMasterSecret */
-            ssl_session->pre_master_secret.data = se_alloc(kRSAPremasterLength);
-            for (i = 0; i < kRSAPremasterLength; i++) {
-                guint8 a = from_hex_char(line[offset + i*2]);
-                guint8 b = from_hex_char(line[offset + i*2 + 1]);
-                if (a == 16 || b == 16) {
-                    line = NULL;
-                    break;
-                }
-                ssl_session->pre_master_secret.data[i] = a << 4 | b;
-            }
-
-            if (line == NULL) {
-                ssl_debug_printf("    line contains non-hex chars in pre-master secret\n");
-                continue;
-            }
-
-            ssl_session->pre_master_secret.data_len = kRSAPremasterLength;
-            ssl_session->state &= ~(SSL_MASTER_SECRET|SSL_HAVE_SESSION_KEY);
-            ssl_session->state |= SSL_PRE_MASTER_SECRET;
-            ssl_debug_printf("found pre-master secret in key log\n");
-            ret = 0;
-            break;
+
+        if (line == NULL) {
+            ssl_debug_printf("    line contains non-hex chars in pre-master secret\n");
+            continue;
         }
+
+        ssl_session->pre_master_secret.data_len = kRSAPremasterLength;
+        ssl_session->state &= ~(SSL_MASTER_SECRET|SSL_HAVE_SESSION_KEY);
+        ssl_session->state |= SSL_PRE_MASTER_SECRET;
+        ssl_debug_printf("found pre-master secret in key log\n");
+        ret = 0;
+        break;
     }
     }
 
@@ -3910,7 +3536,8 @@
 gboolean
 ssldecrypt_uat_fld_ip_chk_cb(void* r _U_, const char* p, unsigned len _U_, const void* u1 _U_, const void* u2 _U_, const char** err)
 {
-    if (!p || strlen(p) == 0u) {
+
+    if ((gint)strlen(p) == 0) {
         *err = ep_strdup_printf("No IP address given.");
         return FALSE;
     }
@@ -3922,14 +3549,16 @@
 gboolean
 ssldecrypt_uat_fld_port_chk_cb(void* r _U_, const char* p, unsigned len _U_, const void* u1 _U_, const void* u2 _U_, const char** err)
 {
-    if (!p || strlen(p) == 0u) {
+    guint i;
+
+    if ((gint)strlen(p) == 0) {
         *err = ep_strdup_printf("No Port given.");
         return FALSE;
     }
 
     if (strcmp(p, "start_tls") != 0){
-        const gint i = atoi(p);
-        if (i <= 0 || i > 65535) {
+        i = atoi(p);
+        if (i <= 0) {
             *err = ep_strdup_printf("Invalid port given.");
             return FALSE;
         }
@@ -3942,7 +3571,7 @@
 gboolean
 ssldecrypt_uat_fld_protocol_chk_cb(void* r _U_, const char* p, unsigned len _U_, const void* u1 _U_, const void* u2 _U_, const char** err)
 {
-    if (!p || strlen(p) == 0u) {
+    if ((gint)strlen(p) == 0) {
         *err = ep_strdup_printf("No protocol given.");
         return FALSE;
     }
@@ -3961,7 +3590,7 @@
 {
     ws_statb64 st;
 
-    if (!p || strlen(p) == 0u) {
+    if ((gint)strlen(p) == 0) {
         *err = ep_strdup_printf("No filename given.");
         return FALSE;
     } else {
@@ -3981,7 +3610,7 @@
     ssldecrypt_assoc_t* f = r;
     FILE *fp = NULL;
 
-    if (p && strlen(p) > 0u) {
+    if ((gint)strlen(p) > 0) {
         fp = ws_fopen(f->keyfile, "rb");
         if (fp) {
             if (!ssl_load_pkcs12(fp, p)) {
@@ -4009,6 +3638,6 @@
  * indent-tabs-mode: nil
  * End:
  *
- * vi: set shiftwidth=4 tabstop=8 expandtab:
+ * vi: set shiftwidth=4 tabstop=8 expandtab
  * :indentSize=4:tabSize=8:noTabs=true:
  */